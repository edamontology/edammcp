version = 1
revision = 2
requires-python = ">=3.12"

[[package]]
name = "annotated-types"
version = "0.7.0"
source = { registry = "https://pypi.org/simple" }
sdist = { url = "https://files.pythonhosted.org/packages/ee/67/531ea369ba64dcff5ec9c3402f9f51bf748cec26dde048a2f973a4eea7f5/annotated_types-0.7.0.tar.gz", hash = "sha256:aff07c09a53a08bc8cfccb9c85b05f1aa9a2a6f23728d790723543408344ce89", size = 16081, upload-time = "2024-05-20T21:33:25.928Z" }
wheels = [
    { url = "https://files.pythonhosted.org/packages/78/b6/6307fbef88d9b5ee7421e68d78a9f162e0da4900bc5f5793f6d3d0e34fb8/annotated_types-0.7.0-py3-none-any.whl", hash = "sha256:1f02e8b43a8fbbc3f3e0d4f0f4bfc8131bcb4eebe8849b8e5c773f3a1c582a53", size = 13643, upload-time = "2024-05-20T21:33:24.1Z" },
]

[[package]]
name = "anyio"
version = "4.9.0"
source = { registry = "https://pypi.org/simple" }
dependencies = [
    { name = "idna" },
    { name = "sniffio" },
    { name = "typing-extensions", marker = "python_full_version < '3.13'" },
]
sdist = { url = "https://files.pythonhosted.org/packages/95/7d/4c1bd541d4dffa1b52bd83fb8527089e097a106fc90b467a7313b105f840/anyio-4.9.0.tar.gz", hash = "sha256:673c0c244e15788651a4ff38710fea9675823028a6f08a5eda409e0c9840a028", size = 190949, upload-time = "2025-03-17T00:02:54.77Z" }
wheels = [
    { url = "https://files.pythonhosted.org/packages/a1/ee/48ca1a7c89ffec8b6a0c5d02b89c305671d5ffd8d3c94acf8b8c408575bb/anyio-4.9.0-py3-none-any.whl", hash = "sha256:9f76d541cad6e36af7beb62e978876f3b41e3e04f2c1fbf0884604c0a9c4d93c", size = 100916, upload-time = "2025-03-17T00:02:52.713Z" },
]

[[package]]
name = "attrs"
version = "25.3.0"
source = { registry = "https://pypi.org/simple" }
sdist = { url = "https://files.pythonhosted.org/packages/5a/b0/1367933a8532ee6ff8d63537de4f1177af4bff9f3e829baf7331f595bb24/attrs-25.3.0.tar.gz", hash = "sha256:75d7cefc7fb576747b2c81b4442d4d4a1ce0900973527c011d1030fd3bf4af1b", size = 812032, upload-time = "2025-03-13T11:10:22.779Z" }
wheels = [
    { url = "https://files.pythonhosted.org/packages/77/06/bb80f5f86020c4551da315d78b3ab75e8228f89f0162f2c3a819e407941a/attrs-25.3.0-py3-none-any.whl", hash = "sha256:427318ce031701fea540783410126f03899a97ffc6f61596ad581ac2e40e3bc3", size = 63815, upload-time = "2025-03-13T11:10:21.14Z" },
]

[[package]]
name = "authlib"
version = "1.6.1"
source = { registry = "https://pypi.org/simple" }
dependencies = [
    { name = "cryptography" },
]
sdist = { url = "https://files.pythonhosted.org/packages/8e/a1/d8d1c6f8bc922c0b87ae0d933a8ed57be1bef6970894ed79c2852a153cd3/authlib-1.6.1.tar.gz", hash = "sha256:4dffdbb1460ba6ec8c17981a4c67af7d8af131231b5a36a88a1e8c80c111cdfd", size = 159988, upload-time = "2025-07-20T07:38:42.834Z" }
wheels = [
    { url = "https://files.pythonhosted.org/packages/f9/58/cc6a08053f822f98f334d38a27687b69c6655fb05cd74a7a5e70a2aeed95/authlib-1.6.1-py2.py3-none-any.whl", hash = "sha256:e9d2031c34c6309373ab845afc24168fe9e93dc52d252631f52642f21f5ed06e", size = 239299, upload-time = "2025-07-20T07:38:39.259Z" },
]

[[package]]
name = "certifi"
version = "2025.7.14"
source = { registry = "https://pypi.org/simple" }
sdist = { url = "https://files.pythonhosted.org/packages/b3/76/52c535bcebe74590f296d6c77c86dabf761c41980e1347a2422e4aa2ae41/certifi-2025.7.14.tar.gz", hash = "sha256:8ea99dbdfaaf2ba2f9bac77b9249ef62ec5218e7c2b2e903378ed5fccf765995", size = 163981, upload-time = "2025-07-14T03:29:28.449Z" }
wheels = [
    { url = "https://files.pythonhosted.org/packages/4f/52/34c6cf5bb9285074dc3531c437b3919e825d976fde097a7a73f79e726d03/certifi-2025.7.14-py3-none-any.whl", hash = "sha256:6b31f564a415d79ee77df69d757bb49a5bb53bd9f756cbbe24394ffd6fc1f4b2", size = 162722, upload-time = "2025-07-14T03:29:26.863Z" },
]

[[package]]
name = "cffi"
version = "1.17.1"
source = { registry = "https://pypi.org/simple" }
dependencies = [
    { name = "pycparser" },
]
sdist = { url = "https://files.pythonhosted.org/packages/fc/97/c783634659c2920c3fc70419e3af40972dbaf758daa229a7d6ea6135c90d/cffi-1.17.1.tar.gz", hash = "sha256:1c39c6016c32bc48dd54561950ebd6836e1670f2ae46128f67cf49e789c52824", size = 516621, upload-time = "2024-09-04T20:45:21.852Z" }
wheels = [
    { url = "https://files.pythonhosted.org/packages/5a/84/e94227139ee5fb4d600a7a4927f322e1d4aea6fdc50bd3fca8493caba23f/cffi-1.17.1-cp312-cp312-macosx_10_9_x86_64.whl", hash = "sha256:805b4371bf7197c329fcb3ead37e710d1bca9da5d583f5073b799d5c5bd1eee4", size = 183178, upload-time = "2024-09-04T20:44:12.232Z" },
    { url = "https://files.pythonhosted.org/packages/da/ee/fb72c2b48656111c4ef27f0f91da355e130a923473bf5ee75c5643d00cca/cffi-1.17.1-cp312-cp312-macosx_11_0_arm64.whl", hash = "sha256:733e99bc2df47476e3848417c5a4540522f234dfd4ef3ab7fafdf555b082ec0c", size = 178840, upload-time = "2024-09-04T20:44:13.739Z" },
    { url = "https://files.pythonhosted.org/packages/cc/b6/db007700f67d151abadf508cbfd6a1884f57eab90b1bb985c4c8c02b0f28/cffi-1.17.1-cp312-cp312-manylinux_2_12_i686.manylinux2010_i686.manylinux_2_17_i686.manylinux2014_i686.whl", hash = "sha256:1257bdabf294dceb59f5e70c64a3e2f462c30c7ad68092d01bbbfb1c16b1ba36", size = 454803, upload-time = "2024-09-04T20:44:15.231Z" },
    { url = "https://files.pythonhosted.org/packages/1a/df/f8d151540d8c200eb1c6fba8cd0dfd40904f1b0682ea705c36e6c2e97ab3/cffi-1.17.1-cp312-cp312-manylinux_2_17_aarch64.manylinux2014_aarch64.whl", hash = "sha256:da95af8214998d77a98cc14e3a3bd00aa191526343078b530ceb0bd710fb48a5", size = 478850, upload-time = "2024-09-04T20:44:17.188Z" },
    { url = "https://files.pythonhosted.org/packages/28/c0/b31116332a547fd2677ae5b78a2ef662dfc8023d67f41b2a83f7c2aa78b1/cffi-1.17.1-cp312-cp312-manylinux_2_17_ppc64le.manylinux2014_ppc64le.whl", hash = "sha256:d63afe322132c194cf832bfec0dc69a99fb9bb6bbd550f161a49e9e855cc78ff", size = 485729, upload-time = "2024-09-04T20:44:18.688Z" },
    { url = "https://files.pythonhosted.org/packages/91/2b/9a1ddfa5c7f13cab007a2c9cc295b70fbbda7cb10a286aa6810338e60ea1/cffi-1.17.1-cp312-cp312-manylinux_2_17_s390x.manylinux2014_s390x.whl", hash = "sha256:f79fc4fc25f1c8698ff97788206bb3c2598949bfe0fef03d299eb1b5356ada99", size = 471256, upload-time = "2024-09-04T20:44:20.248Z" },
    { url = "https://files.pythonhosted.org/packages/b2/d5/da47df7004cb17e4955df6a43d14b3b4ae77737dff8bf7f8f333196717bf/cffi-1.17.1-cp312-cp312-manylinux_2_17_x86_64.manylinux2014_x86_64.whl", hash = "sha256:b62ce867176a75d03a665bad002af8e6d54644fad99a3c70905c543130e39d93", size = 479424, upload-time = "2024-09-04T20:44:21.673Z" },
    { url = "https://files.pythonhosted.org/packages/0b/ac/2a28bcf513e93a219c8a4e8e125534f4f6db03e3179ba1c45e949b76212c/cffi-1.17.1-cp312-cp312-musllinux_1_1_aarch64.whl", hash = "sha256:386c8bf53c502fff58903061338ce4f4950cbdcb23e2902d86c0f722b786bbe3", size = 484568, upload-time = "2024-09-04T20:44:23.245Z" },
    { url = "https://files.pythonhosted.org/packages/d4/38/ca8a4f639065f14ae0f1d9751e70447a261f1a30fa7547a828ae08142465/cffi-1.17.1-cp312-cp312-musllinux_1_1_x86_64.whl", hash = "sha256:4ceb10419a9adf4460ea14cfd6bc43d08701f0835e979bf821052f1805850fe8", size = 488736, upload-time = "2024-09-04T20:44:24.757Z" },
    { url = "https://files.pythonhosted.org/packages/86/c5/28b2d6f799ec0bdecf44dced2ec5ed43e0eb63097b0f58c293583b406582/cffi-1.17.1-cp312-cp312-win32.whl", hash = "sha256:a08d7e755f8ed21095a310a693525137cfe756ce62d066e53f502a83dc550f65", size = 172448, upload-time = "2024-09-04T20:44:26.208Z" },
    { url = "https://files.pythonhosted.org/packages/50/b9/db34c4755a7bd1cb2d1603ac3863f22bcecbd1ba29e5ee841a4bc510b294/cffi-1.17.1-cp312-cp312-win_amd64.whl", hash = "sha256:51392eae71afec0d0c8fb1a53b204dbb3bcabcb3c9b807eedf3e1e6ccf2de903", size = 181976, upload-time = "2024-09-04T20:44:27.578Z" },
    { url = "https://files.pythonhosted.org/packages/8d/f8/dd6c246b148639254dad4d6803eb6a54e8c85c6e11ec9df2cffa87571dbe/cffi-1.17.1-cp313-cp313-macosx_10_13_x86_64.whl", hash = "sha256:f3a2b4222ce6b60e2e8b337bb9596923045681d71e5a082783484d845390938e", size = 182989, upload-time = "2024-09-04T20:44:28.956Z" },
    { url = "https://files.pythonhosted.org/packages/8b/f1/672d303ddf17c24fc83afd712316fda78dc6fce1cd53011b839483e1ecc8/cffi-1.17.1-cp313-cp313-macosx_11_0_arm64.whl", hash = "sha256:0984a4925a435b1da406122d4d7968dd861c1385afe3b45ba82b750f229811e2", size = 178802, upload-time = "2024-09-04T20:44:30.289Z" },
    { url = "https://files.pythonhosted.org/packages/0e/2d/eab2e858a91fdff70533cab61dcff4a1f55ec60425832ddfdc9cd36bc8af/cffi-1.17.1-cp313-cp313-manylinux_2_12_i686.manylinux2010_i686.manylinux_2_17_i686.manylinux2014_i686.whl", hash = "sha256:d01b12eeeb4427d3110de311e1774046ad344f5b1a7403101878976ecd7a10f3", size = 454792, upload-time = "2024-09-04T20:44:32.01Z" },
    { url = "https://files.pythonhosted.org/packages/75/b2/fbaec7c4455c604e29388d55599b99ebcc250a60050610fadde58932b7ee/cffi-1.17.1-cp313-cp313-manylinux_2_17_aarch64.manylinux2014_aarch64.whl", hash = "sha256:706510fe141c86a69c8ddc029c7910003a17353970cff3b904ff0686a5927683", size = 478893, upload-time = "2024-09-04T20:44:33.606Z" },
    { url = "https://files.pythonhosted.org/packages/4f/b7/6e4a2162178bf1935c336d4da8a9352cccab4d3a5d7914065490f08c0690/cffi-1.17.1-cp313-cp313-manylinux_2_17_ppc64le.manylinux2014_ppc64le.whl", hash = "sha256:de55b766c7aa2e2a3092c51e0483d700341182f08e67c63630d5b6f200bb28e5", size = 485810, upload-time = "2024-09-04T20:44:35.191Z" },
    { url = "https://files.pythonhosted.org/packages/c7/8a/1d0e4a9c26e54746dc08c2c6c037889124d4f59dffd853a659fa545f1b40/cffi-1.17.1-cp313-cp313-manylinux_2_17_s390x.manylinux2014_s390x.whl", hash = "sha256:c59d6e989d07460165cc5ad3c61f9fd8f1b4796eacbd81cee78957842b834af4", size = 471200, upload-time = "2024-09-04T20:44:36.743Z" },
    { url = "https://files.pythonhosted.org/packages/26/9f/1aab65a6c0db35f43c4d1b4f580e8df53914310afc10ae0397d29d697af4/cffi-1.17.1-cp313-cp313-manylinux_2_17_x86_64.manylinux2014_x86_64.whl", hash = "sha256:dd398dbc6773384a17fe0d3e7eeb8d1a21c2200473ee6806bb5e6a8e62bb73dd", size = 479447, upload-time = "2024-09-04T20:44:38.492Z" },
    { url = "https://files.pythonhosted.org/packages/5f/e4/fb8b3dd8dc0e98edf1135ff067ae070bb32ef9d509d6cb0f538cd6f7483f/cffi-1.17.1-cp313-cp313-musllinux_1_1_aarch64.whl", hash = "sha256:3edc8d958eb099c634dace3c7e16560ae474aa3803a5df240542b305d14e14ed", size = 484358, upload-time = "2024-09-04T20:44:40.046Z" },
    { url = "https://files.pythonhosted.org/packages/f1/47/d7145bf2dc04684935d57d67dff9d6d795b2ba2796806bb109864be3a151/cffi-1.17.1-cp313-cp313-musllinux_1_1_x86_64.whl", hash = "sha256:72e72408cad3d5419375fc87d289076ee319835bdfa2caad331e377589aebba9", size = 488469, upload-time = "2024-09-04T20:44:41.616Z" },
    { url = "https://files.pythonhosted.org/packages/bf/ee/f94057fa6426481d663b88637a9a10e859e492c73d0384514a17d78ee205/cffi-1.17.1-cp313-cp313-win32.whl", hash = "sha256:e03eab0a8677fa80d646b5ddece1cbeaf556c313dcfac435ba11f107ba117b5d", size = 172475, upload-time = "2024-09-04T20:44:43.733Z" },
    { url = "https://files.pythonhosted.org/packages/7c/fc/6a8cb64e5f0324877d503c854da15d76c1e50eb722e320b15345c4d0c6de/cffi-1.17.1-cp313-cp313-win_amd64.whl", hash = "sha256:f6a16c31041f09ead72d69f583767292f750d24913dadacf5756b966aacb3f1a", size = 182009, upload-time = "2024-09-04T20:44:45.309Z" },
]

[[package]]
name = "cfgv"
version = "3.4.0"
source = { registry = "https://pypi.org/simple" }
sdist = { url = "https://files.pythonhosted.org/packages/11/74/539e56497d9bd1d484fd863dd69cbbfa653cd2aa27abfe35653494d85e94/cfgv-3.4.0.tar.gz", hash = "sha256:e52591d4c5f5dead8e0f673fb16db7949d2cfb3f7da4582893288f0ded8fe560", size = 7114, upload-time = "2023-08-12T20:38:17.776Z" }
wheels = [
    { url = "https://files.pythonhosted.org/packages/c5/55/51844dd50c4fc7a33b653bfaba4c2456f06955289ca770a5dbd5fd267374/cfgv-3.4.0-py2.py3-none-any.whl", hash = "sha256:b7265b1f29fd3316bfcd2b330d63d024f2bfd8bcb8b0272f8e19a504856c48f9", size = 7249, upload-time = "2023-08-12T20:38:16.269Z" },
]

[[package]]
name = "charset-normalizer"
version = "3.4.2"
source = { registry = "https://pypi.org/simple" }
sdist = { url = "https://files.pythonhosted.org/packages/e4/33/89c2ced2b67d1c2a61c19c6751aa8902d46ce3dacb23600a283619f5a12d/charset_normalizer-3.4.2.tar.gz", hash = "sha256:5baececa9ecba31eff645232d59845c07aa030f0c81ee70184a90d35099a0e63", size = 126367, upload-time = "2025-05-02T08:34:42.01Z" }
wheels = [
    { url = "https://files.pythonhosted.org/packages/d7/a4/37f4d6035c89cac7930395a35cc0f1b872e652eaafb76a6075943754f095/charset_normalizer-3.4.2-cp312-cp312-macosx_10_13_universal2.whl", hash = "sha256:0c29de6a1a95f24b9a1aa7aefd27d2487263f00dfd55a77719b530788f75cff7", size = 199936, upload-time = "2025-05-02T08:32:33.712Z" },
    { url = "https://files.pythonhosted.org/packages/ee/8a/1a5e33b73e0d9287274f899d967907cd0bf9c343e651755d9307e0dbf2b3/charset_normalizer-3.4.2-cp312-cp312-manylinux_2_17_aarch64.manylinux2014_aarch64.whl", hash = "sha256:cddf7bd982eaa998934a91f69d182aec997c6c468898efe6679af88283b498d3", size = 143790, upload-time = "2025-05-02T08:32:35.768Z" },
    { url = "https://files.pythonhosted.org/packages/66/52/59521f1d8e6ab1482164fa21409c5ef44da3e9f653c13ba71becdd98dec3/charset_normalizer-3.4.2-cp312-cp312-manylinux_2_17_ppc64le.manylinux2014_ppc64le.whl", hash = "sha256:fcbe676a55d7445b22c10967bceaaf0ee69407fbe0ece4d032b6eb8d4565982a", size = 153924, upload-time = "2025-05-02T08:32:37.284Z" },
    { url = "https://files.pythonhosted.org/packages/86/2d/fb55fdf41964ec782febbf33cb64be480a6b8f16ded2dbe8db27a405c09f/charset_normalizer-3.4.2-cp312-cp312-manylinux_2_17_s390x.manylinux2014_s390x.whl", hash = "sha256:d41c4d287cfc69060fa91cae9683eacffad989f1a10811995fa309df656ec214", size = 146626, upload-time = "2025-05-02T08:32:38.803Z" },
    { url = "https://files.pythonhosted.org/packages/8c/73/6ede2ec59bce19b3edf4209d70004253ec5f4e319f9a2e3f2f15601ed5f7/charset_normalizer-3.4.2-cp312-cp312-manylinux_2_17_x86_64.manylinux2014_x86_64.whl", hash = "sha256:4e594135de17ab3866138f496755f302b72157d115086d100c3f19370839dd3a", size = 148567, upload-time = "2025-05-02T08:32:40.251Z" },
    { url = "https://files.pythonhosted.org/packages/09/14/957d03c6dc343c04904530b6bef4e5efae5ec7d7990a7cbb868e4595ee30/charset_normalizer-3.4.2-cp312-cp312-manylinux_2_5_i686.manylinux1_i686.manylinux_2_17_i686.manylinux2014_i686.whl", hash = "sha256:cf713fe9a71ef6fd5adf7a79670135081cd4431c2943864757f0fa3a65b1fafd", size = 150957, upload-time = "2025-05-02T08:32:41.705Z" },
    { url = "https://files.pythonhosted.org/packages/0d/c8/8174d0e5c10ccebdcb1b53cc959591c4c722a3ad92461a273e86b9f5a302/charset_normalizer-3.4.2-cp312-cp312-musllinux_1_2_aarch64.whl", hash = "sha256:a370b3e078e418187da8c3674eddb9d983ec09445c99a3a263c2011993522981", size = 145408, upload-time = "2025-05-02T08:32:43.709Z" },
    { url = "https://files.pythonhosted.org/packages/58/aa/8904b84bc8084ac19dc52feb4f5952c6df03ffb460a887b42615ee1382e8/charset_normalizer-3.4.2-cp312-cp312-musllinux_1_2_i686.whl", hash = "sha256:a955b438e62efdf7e0b7b52a64dc5c3396e2634baa62471768a64bc2adb73d5c", size = 153399, upload-time = "2025-05-02T08:32:46.197Z" },
    { url = "https://files.pythonhosted.org/packages/c2/26/89ee1f0e264d201cb65cf054aca6038c03b1a0c6b4ae998070392a3ce605/charset_normalizer-3.4.2-cp312-cp312-musllinux_1_2_ppc64le.whl", hash = "sha256:7222ffd5e4de8e57e03ce2cef95a4c43c98fcb72ad86909abdfc2c17d227fc1b", size = 156815, upload-time = "2025-05-02T08:32:48.105Z" },
    { url = "https://files.pythonhosted.org/packages/fd/07/68e95b4b345bad3dbbd3a8681737b4338ff2c9df29856a6d6d23ac4c73cb/charset_normalizer-3.4.2-cp312-cp312-musllinux_1_2_s390x.whl", hash = "sha256:bee093bf902e1d8fc0ac143c88902c3dfc8941f7ea1d6a8dd2bcb786d33db03d", size = 154537, upload-time = "2025-05-02T08:32:49.719Z" },
    { url = "https://files.pythonhosted.org/packages/77/1a/5eefc0ce04affb98af07bc05f3bac9094513c0e23b0562d64af46a06aae4/charset_normalizer-3.4.2-cp312-cp312-musllinux_1_2_x86_64.whl", hash = "sha256:dedb8adb91d11846ee08bec4c8236c8549ac721c245678282dcb06b221aab59f", size = 149565, upload-time = "2025-05-02T08:32:51.404Z" },
    { url = "https://files.pythonhosted.org/packages/37/a0/2410e5e6032a174c95e0806b1a6585eb21e12f445ebe239fac441995226a/charset_normalizer-3.4.2-cp312-cp312-win32.whl", hash = "sha256:db4c7bf0e07fc3b7d89ac2a5880a6a8062056801b83ff56d8464b70f65482b6c", size = 98357, upload-time = "2025-05-02T08:32:53.079Z" },
    { url = "https://files.pythonhosted.org/packages/6c/4f/c02d5c493967af3eda9c771ad4d2bbc8df6f99ddbeb37ceea6e8716a32bc/charset_normalizer-3.4.2-cp312-cp312-win_amd64.whl", hash = "sha256:5a9979887252a82fefd3d3ed2a8e3b937a7a809f65dcb1e068b090e165bbe99e", size = 105776, upload-time = "2025-05-02T08:32:54.573Z" },
    { url = "https://files.pythonhosted.org/packages/ea/12/a93df3366ed32db1d907d7593a94f1fe6293903e3e92967bebd6950ed12c/charset_normalizer-3.4.2-cp313-cp313-macosx_10_13_universal2.whl", hash = "sha256:926ca93accd5d36ccdabd803392ddc3e03e6d4cd1cf17deff3b989ab8e9dbcf0", size = 199622, upload-time = "2025-05-02T08:32:56.363Z" },
    { url = "https://files.pythonhosted.org/packages/04/93/bf204e6f344c39d9937d3c13c8cd5bbfc266472e51fc8c07cb7f64fcd2de/charset_normalizer-3.4.2-cp313-cp313-manylinux_2_17_aarch64.manylinux2014_aarch64.whl", hash = "sha256:eba9904b0f38a143592d9fc0e19e2df0fa2e41c3c3745554761c5f6447eedabf", size = 143435, upload-time = "2025-05-02T08:32:58.551Z" },
    { url = "https://files.pythonhosted.org/packages/22/2a/ea8a2095b0bafa6c5b5a55ffdc2f924455233ee7b91c69b7edfcc9e02284/charset_normalizer-3.4.2-cp313-cp313-manylinux_2_17_ppc64le.manylinux2014_ppc64le.whl", hash = "sha256:3fddb7e2c84ac87ac3a947cb4e66d143ca5863ef48e4a5ecb83bd48619e4634e", size = 153653, upload-time = "2025-05-02T08:33:00.342Z" },
    { url = "https://files.pythonhosted.org/packages/b6/57/1b090ff183d13cef485dfbe272e2fe57622a76694061353c59da52c9a659/charset_normalizer-3.4.2-cp313-cp313-manylinux_2_17_s390x.manylinux2014_s390x.whl", hash = "sha256:98f862da73774290f251b9df8d11161b6cf25b599a66baf087c1ffe340e9bfd1", size = 146231, upload-time = "2025-05-02T08:33:02.081Z" },
    { url = "https://files.pythonhosted.org/packages/e2/28/ffc026b26f441fc67bd21ab7f03b313ab3fe46714a14b516f931abe1a2d8/charset_normalizer-3.4.2-cp313-cp313-manylinux_2_17_x86_64.manylinux2014_x86_64.whl", hash = "sha256:6c9379d65defcab82d07b2a9dfbfc2e95bc8fe0ebb1b176a3190230a3ef0e07c", size = 148243, upload-time = "2025-05-02T08:33:04.063Z" },
    { url = "https://files.pythonhosted.org/packages/c0/0f/9abe9bd191629c33e69e47c6ef45ef99773320e9ad8e9cb08b8ab4a8d4cb/charset_normalizer-3.4.2-cp313-cp313-manylinux_2_5_i686.manylinux1_i686.manylinux_2_17_i686.manylinux2014_i686.whl", hash = "sha256:e635b87f01ebc977342e2697d05b56632f5f879a4f15955dfe8cef2448b51691", size = 150442, upload-time = "2025-05-02T08:33:06.418Z" },
    { url = "https://files.pythonhosted.org/packages/67/7c/a123bbcedca91d5916c056407f89a7f5e8fdfce12ba825d7d6b9954a1a3c/charset_normalizer-3.4.2-cp313-cp313-musllinux_1_2_aarch64.whl", hash = "sha256:1c95a1e2902a8b722868587c0e1184ad5c55631de5afc0eb96bc4b0d738092c0", size = 145147, upload-time = "2025-05-02T08:33:08.183Z" },
    { url = "https://files.pythonhosted.org/packages/ec/fe/1ac556fa4899d967b83e9893788e86b6af4d83e4726511eaaad035e36595/charset_normalizer-3.4.2-cp313-cp313-musllinux_1_2_i686.whl", hash = "sha256:ef8de666d6179b009dce7bcb2ad4c4a779f113f12caf8dc77f0162c29d20490b", size = 153057, upload-time = "2025-05-02T08:33:09.986Z" },
    { url = "https://files.pythonhosted.org/packages/2b/ff/acfc0b0a70b19e3e54febdd5301a98b72fa07635e56f24f60502e954c461/charset_normalizer-3.4.2-cp313-cp313-musllinux_1_2_ppc64le.whl", hash = "sha256:32fc0341d72e0f73f80acb0a2c94216bd704f4f0bce10aedea38f30502b271ff", size = 156454, upload-time = "2025-05-02T08:33:11.814Z" },
    { url = "https://files.pythonhosted.org/packages/92/08/95b458ce9c740d0645feb0e96cea1f5ec946ea9c580a94adfe0b617f3573/charset_normalizer-3.4.2-cp313-cp313-musllinux_1_2_s390x.whl", hash = "sha256:289200a18fa698949d2b39c671c2cc7a24d44096784e76614899a7ccf2574b7b", size = 154174, upload-time = "2025-05-02T08:33:13.707Z" },
    { url = "https://files.pythonhosted.org/packages/78/be/8392efc43487ac051eee6c36d5fbd63032d78f7728cb37aebcc98191f1ff/charset_normalizer-3.4.2-cp313-cp313-musllinux_1_2_x86_64.whl", hash = "sha256:4a476b06fbcf359ad25d34a057b7219281286ae2477cc5ff5e3f70a246971148", size = 149166, upload-time = "2025-05-02T08:33:15.458Z" },
    { url = "https://files.pythonhosted.org/packages/44/96/392abd49b094d30b91d9fbda6a69519e95802250b777841cf3bda8fe136c/charset_normalizer-3.4.2-cp313-cp313-win32.whl", hash = "sha256:aaeeb6a479c7667fbe1099af9617c83aaca22182d6cf8c53966491a0f1b7ffb7", size = 98064, upload-time = "2025-05-02T08:33:17.06Z" },
    { url = "https://files.pythonhosted.org/packages/e9/b0/0200da600134e001d91851ddc797809e2fe0ea72de90e09bec5a2fbdaccb/charset_normalizer-3.4.2-cp313-cp313-win_amd64.whl", hash = "sha256:aa6af9e7d59f9c12b33ae4e9450619cf2488e2bbe9b44030905877f0b2324980", size = 105641, upload-time = "2025-05-02T08:33:18.753Z" },
    { url = "https://files.pythonhosted.org/packages/20/94/c5790835a017658cbfabd07f3bfb549140c3ac458cfc196323996b10095a/charset_normalizer-3.4.2-py3-none-any.whl", hash = "sha256:7f56930ab0abd1c45cd15be65cc741c28b1c9a34876ce8c17a2fa107810c0af0", size = 52626, upload-time = "2025-05-02T08:34:40.053Z" },
]

[[package]]
name = "click"
version = "8.2.1"
source = { registry = "https://pypi.org/simple" }
dependencies = [
    { name = "colorama", marker = "sys_platform == 'win32'" },
]
sdist = { url = "https://files.pythonhosted.org/packages/60/6c/8ca2efa64cf75a977a0d7fac081354553ebe483345c734fb6b6515d96bbc/click-8.2.1.tar.gz", hash = "sha256:27c491cc05d968d271d5a1db13e3b5a184636d9d930f148c50b038f0d0646202", size = 286342, upload-time = "2025-05-20T23:19:49.832Z" }
wheels = [
    { url = "https://files.pythonhosted.org/packages/85/32/10bb5764d90a8eee674e9dc6f4db6a0ab47c8c4d0d83c27f7c39ac415a4d/click-8.2.1-py3-none-any.whl", hash = "sha256:61a3265b914e850b85317d0b3109c7f8cd35a670f963866005d6ef1d5175a12b", size = 102215, upload-time = "2025-05-20T23:19:47.796Z" },
]

[[package]]
name = "colorama"
version = "0.4.6"
source = { registry = "https://pypi.org/simple" }
sdist = { url = "https://files.pythonhosted.org/packages/d8/53/6f443c9a4a8358a93a6792e2acffb9d9d5cb0a5cfd8802644b7b1c9a02e4/colorama-0.4.6.tar.gz", hash = "sha256:08695f5cb7ed6e0531a20572697297273c47b8cae5a63ffc6d6ed5c201be6e44", size = 27697, upload-time = "2022-10-25T02:36:22.414Z" }
wheels = [
    { url = "https://files.pythonhosted.org/packages/d1/d6/3965ed04c63042e047cb6a3e6ed1a63a35087b6a609aa3a15ed8ac56c221/colorama-0.4.6-py2.py3-none-any.whl", hash = "sha256:4f1d9991f5acc0ca119f9d443620b77f9d6b33703e51011c16baf57afb285fc6", size = 25335, upload-time = "2022-10-25T02:36:20.889Z" },
]

[[package]]
name = "cryptography"
version = "45.0.5"
source = { registry = "https://pypi.org/simple" }
dependencies = [
    { name = "cffi", marker = "platform_python_implementation != 'PyPy'" },
]
sdist = { url = "https://files.pythonhosted.org/packages/95/1e/49527ac611af559665f71cbb8f92b332b5ec9c6fbc4e88b0f8e92f5e85df/cryptography-45.0.5.tar.gz", hash = "sha256:72e76caa004ab63accdf26023fccd1d087f6d90ec6048ff33ad0445abf7f605a", size = 744903, upload-time = "2025-07-02T13:06:25.941Z" }
wheels = [
    { url = "https://files.pythonhosted.org/packages/f0/fb/09e28bc0c46d2c547085e60897fea96310574c70fb21cd58a730a45f3403/cryptography-45.0.5-cp311-abi3-macosx_10_9_universal2.whl", hash = "sha256:101ee65078f6dd3e5a028d4f19c07ffa4dd22cce6a20eaa160f8b5219911e7d8", size = 7043092, upload-time = "2025-07-02T13:05:01.514Z" },
    { url = "https://files.pythonhosted.org/packages/b1/05/2194432935e29b91fb649f6149c1a4f9e6d3d9fc880919f4ad1bcc22641e/cryptography-45.0.5-cp311-abi3-manylinux2014_aarch64.manylinux_2_17_aarch64.whl", hash = "sha256:3a264aae5f7fbb089dbc01e0242d3b67dffe3e6292e1f5182122bdf58e65215d", size = 4205926, upload-time = "2025-07-02T13:05:04.741Z" },
    { url = "https://files.pythonhosted.org/packages/07/8b/9ef5da82350175e32de245646b1884fc01124f53eb31164c77f95a08d682/cryptography-45.0.5-cp311-abi3-manylinux2014_x86_64.manylinux_2_17_x86_64.whl", hash = "sha256:e74d30ec9c7cb2f404af331d5b4099a9b322a8a6b25c4632755c8757345baac5", size = 4429235, upload-time = "2025-07-02T13:05:07.084Z" },
    { url = "https://files.pythonhosted.org/packages/7c/e1/c809f398adde1994ee53438912192d92a1d0fc0f2d7582659d9ef4c28b0c/cryptography-45.0.5-cp311-abi3-manylinux_2_28_aarch64.whl", hash = "sha256:3af26738f2db354aafe492fb3869e955b12b2ef2e16908c8b9cb928128d42c57", size = 4209785, upload-time = "2025-07-02T13:05:09.321Z" },
    { url = "https://files.pythonhosted.org/packages/d0/8b/07eb6bd5acff58406c5e806eff34a124936f41a4fb52909ffa4d00815f8c/cryptography-45.0.5-cp311-abi3-manylinux_2_28_armv7l.manylinux_2_31_armv7l.whl", hash = "sha256:e6c00130ed423201c5bc5544c23359141660b07999ad82e34e7bb8f882bb78e0", size = 3893050, upload-time = "2025-07-02T13:05:11.069Z" },
    { url = "https://files.pythonhosted.org/packages/ec/ef/3333295ed58d900a13c92806b67e62f27876845a9a908c939f040887cca9/cryptography-45.0.5-cp311-abi3-manylinux_2_28_x86_64.whl", hash = "sha256:dd420e577921c8c2d31289536c386aaa30140b473835e97f83bc71ea9d2baf2d", size = 4457379, upload-time = "2025-07-02T13:05:13.32Z" },
    { url = "https://files.pythonhosted.org/packages/d9/9d/44080674dee514dbb82b21d6fa5d1055368f208304e2ab1828d85c9de8f4/cryptography-45.0.5-cp311-abi3-manylinux_2_34_aarch64.whl", hash = "sha256:d05a38884db2ba215218745f0781775806bde4f32e07b135348355fe8e4991d9", size = 4209355, upload-time = "2025-07-02T13:05:15.017Z" },
    { url = "https://files.pythonhosted.org/packages/c9/d8/0749f7d39f53f8258e5c18a93131919ac465ee1f9dccaf1b3f420235e0b5/cryptography-45.0.5-cp311-abi3-manylinux_2_34_x86_64.whl", hash = "sha256:ad0caded895a00261a5b4aa9af828baede54638754b51955a0ac75576b831b27", size = 4456087, upload-time = "2025-07-02T13:05:16.945Z" },
    { url = "https://files.pythonhosted.org/packages/09/d7/92acac187387bf08902b0bf0699816f08553927bdd6ba3654da0010289b4/cryptography-45.0.5-cp311-abi3-musllinux_1_2_aarch64.whl", hash = "sha256:9024beb59aca9d31d36fcdc1604dd9bbeed0a55bface9f1908df19178e2f116e", size = 4332873, upload-time = "2025-07-02T13:05:18.743Z" },
    { url = "https://files.pythonhosted.org/packages/03/c2/840e0710da5106a7c3d4153c7215b2736151bba60bf4491bdb421df5056d/cryptography-45.0.5-cp311-abi3-musllinux_1_2_x86_64.whl", hash = "sha256:91098f02ca81579c85f66df8a588c78f331ca19089763d733e34ad359f474174", size = 4564651, upload-time = "2025-07-02T13:05:21.382Z" },
    { url = "https://files.pythonhosted.org/packages/2e/92/cc723dd6d71e9747a887b94eb3827825c6c24b9e6ce2bb33b847d31d5eaa/cryptography-45.0.5-cp311-abi3-win32.whl", hash = "sha256:926c3ea71a6043921050eaa639137e13dbe7b4ab25800932a8498364fc1abec9", size = 2929050, upload-time = "2025-07-02T13:05:23.39Z" },
    { url = "https://files.pythonhosted.org/packages/1f/10/197da38a5911a48dd5389c043de4aec4b3c94cb836299b01253940788d78/cryptography-45.0.5-cp311-abi3-win_amd64.whl", hash = "sha256:b85980d1e345fe769cfc57c57db2b59cff5464ee0c045d52c0df087e926fbe63", size = 3403224, upload-time = "2025-07-02T13:05:25.202Z" },
    { url = "https://files.pythonhosted.org/packages/fe/2b/160ce8c2765e7a481ce57d55eba1546148583e7b6f85514472b1d151711d/cryptography-45.0.5-cp37-abi3-macosx_10_9_universal2.whl", hash = "sha256:f3562c2f23c612f2e4a6964a61d942f891d29ee320edb62ff48ffb99f3de9ae8", size = 7017143, upload-time = "2025-07-02T13:05:27.229Z" },
    { url = "https://files.pythonhosted.org/packages/c2/e7/2187be2f871c0221a81f55ee3105d3cf3e273c0a0853651d7011eada0d7e/cryptography-45.0.5-cp37-abi3-manylinux2014_aarch64.manylinux_2_17_aarch64.whl", hash = "sha256:3fcfbefc4a7f332dece7272a88e410f611e79458fab97b5efe14e54fe476f4fd", size = 4197780, upload-time = "2025-07-02T13:05:29.299Z" },
    { url = "https://files.pythonhosted.org/packages/b9/cf/84210c447c06104e6be9122661159ad4ce7a8190011669afceeaea150524/cryptography-45.0.5-cp37-abi3-manylinux2014_x86_64.manylinux_2_17_x86_64.whl", hash = "sha256:460f8c39ba66af7db0545a8c6f2eabcbc5a5528fc1cf6c3fa9a1e44cec33385e", size = 4420091, upload-time = "2025-07-02T13:05:31.221Z" },
    { url = "https://files.pythonhosted.org/packages/3e/6a/cb8b5c8bb82fafffa23aeff8d3a39822593cee6e2f16c5ca5c2ecca344f7/cryptography-45.0.5-cp37-abi3-manylinux_2_28_aarch64.whl", hash = "sha256:9b4cf6318915dccfe218e69bbec417fdd7c7185aa7aab139a2c0beb7468c89f0", size = 4198711, upload-time = "2025-07-02T13:05:33.062Z" },
    { url = "https://files.pythonhosted.org/packages/04/f7/36d2d69df69c94cbb2473871926daf0f01ad8e00fe3986ac3c1e8c4ca4b3/cryptography-45.0.5-cp37-abi3-manylinux_2_28_armv7l.manylinux_2_31_armv7l.whl", hash = "sha256:2089cc8f70a6e454601525e5bf2779e665d7865af002a5dec8d14e561002e135", size = 3883299, upload-time = "2025-07-02T13:05:34.94Z" },
    { url = "https://files.pythonhosted.org/packages/82/c7/f0ea40f016de72f81288e9fe8d1f6748036cb5ba6118774317a3ffc6022d/cryptography-45.0.5-cp37-abi3-manylinux_2_28_x86_64.whl", hash = "sha256:0027d566d65a38497bc37e0dd7c2f8ceda73597d2ac9ba93810204f56f52ebc7", size = 4450558, upload-time = "2025-07-02T13:05:37.288Z" },
    { url = "https://files.pythonhosted.org/packages/06/ae/94b504dc1a3cdf642d710407c62e86296f7da9e66f27ab12a1ee6fdf005b/cryptography-45.0.5-cp37-abi3-manylinux_2_34_aarch64.whl", hash = "sha256:be97d3a19c16a9be00edf79dca949c8fa7eff621763666a145f9f9535a5d7f42", size = 4198020, upload-time = "2025-07-02T13:05:39.102Z" },
    { url = "https://files.pythonhosted.org/packages/05/2b/aaf0adb845d5dabb43480f18f7ca72e94f92c280aa983ddbd0bcd6ecd037/cryptography-45.0.5-cp37-abi3-manylinux_2_34_x86_64.whl", hash = "sha256:7760c1c2e1a7084153a0f68fab76e754083b126a47d0117c9ed15e69e2103492", size = 4449759, upload-time = "2025-07-02T13:05:41.398Z" },
    { url = "https://files.pythonhosted.org/packages/91/e4/f17e02066de63e0100a3a01b56f8f1016973a1d67551beaf585157a86b3f/cryptography-45.0.5-cp37-abi3-musllinux_1_2_aarch64.whl", hash = "sha256:6ff8728d8d890b3dda5765276d1bc6fb099252915a2cd3aff960c4c195745dd0", size = 4319991, upload-time = "2025-07-02T13:05:43.64Z" },
    { url = "https://files.pythonhosted.org/packages/f2/2e/e2dbd629481b499b14516eed933f3276eb3239f7cee2dcfa4ee6b44d4711/cryptography-45.0.5-cp37-abi3-musllinux_1_2_x86_64.whl", hash = "sha256:7259038202a47fdecee7e62e0fd0b0738b6daa335354396c6ddebdbe1206af2a", size = 4554189, upload-time = "2025-07-02T13:05:46.045Z" },
    { url = "https://files.pythonhosted.org/packages/f8/ea/a78a0c38f4c8736287b71c2ea3799d173d5ce778c7d6e3c163a95a05ad2a/cryptography-45.0.5-cp37-abi3-win32.whl", hash = "sha256:1e1da5accc0c750056c556a93c3e9cb828970206c68867712ca5805e46dc806f", size = 2911769, upload-time = "2025-07-02T13:05:48.329Z" },
    { url = "https://files.pythonhosted.org/packages/79/b3/28ac139109d9005ad3f6b6f8976ffede6706a6478e21c889ce36c840918e/cryptography-45.0.5-cp37-abi3-win_amd64.whl", hash = "sha256:90cb0a7bb35959f37e23303b7eed0a32280510030daba3f7fdfbb65defde6a97", size = 3390016, upload-time = "2025-07-02T13:05:50.811Z" },
]

[[package]]
name = "cyclopts"
version = "3.22.2"
source = { registry = "https://pypi.org/simple" }
dependencies = [
    { name = "attrs" },
    { name = "docstring-parser", marker = "python_full_version < '4'" },
    { name = "rich" },
    { name = "rich-rst" },
]
sdist = { url = "https://files.pythonhosted.org/packages/cc/2e/8c45ef5b00bd48d7cabbf6f90b7f12df4c232755cd46e6dbc6690f9ac0c5/cyclopts-3.22.2.tar.gz", hash = "sha256:d3495231af6ae86479579777d212ddf77b113200f828badeaf401162ed87227d", size = 74520, upload-time = "2025-07-09T12:21:46.866Z" }
wheels = [
    { url = "https://files.pythonhosted.org/packages/83/5b/5939e05d87def1612c494429bee705d6b852fad1d21dd2dee1e3ce39997e/cyclopts-3.22.2-py3-none-any.whl", hash = "sha256:6681b0815fa2de2bccc364468fd25b15aa9617cb505c0b16ca62e2b18a57619e", size = 84578, upload-time = "2025-07-09T12:21:44.878Z" },
]

[[package]]
name = "distlib"
version = "0.4.0"
source = { registry = "https://pypi.org/simple" }
sdist = { url = "https://files.pythonhosted.org/packages/96/8e/709914eb2b5749865801041647dc7f4e6d00b549cfe88b65ca192995f07c/distlib-0.4.0.tar.gz", hash = "sha256:feec40075be03a04501a973d81f633735b4b69f98b05450592310c0f401a4e0d", size = 614605, upload-time = "2025-07-17T16:52:00.465Z" }
wheels = [
    { url = "https://files.pythonhosted.org/packages/33/6b/e0547afaf41bf2c42e52430072fa5658766e3d65bd4b03a563d1b6336f57/distlib-0.4.0-py2.py3-none-any.whl", hash = "sha256:9659f7d87e46584a30b5780e43ac7a2143098441670ff0a49d5f9034c54a6c16", size = 469047, upload-time = "2025-07-17T16:51:58.613Z" },
]

[[package]]
name = "dnspython"
version = "2.7.0"
source = { registry = "https://pypi.org/simple" }
sdist = { url = "https://files.pythonhosted.org/packages/b5/4a/263763cb2ba3816dd94b08ad3a33d5fdae34ecb856678773cc40a3605829/dnspython-2.7.0.tar.gz", hash = "sha256:ce9c432eda0dc91cf618a5cedf1a4e142651196bbcd2c80e89ed5a907e5cfaf1", size = 345197, upload-time = "2024-10-05T20:14:59.362Z" }
wheels = [
    { url = "https://files.pythonhosted.org/packages/68/1b/e0a87d256e40e8c888847551b20a017a6b98139178505dc7ffb96f04e954/dnspython-2.7.0-py3-none-any.whl", hash = "sha256:b4c34b7d10b51bcc3a5071e7b8dee77939f1e878477eeecc965e9835f63c6c86", size = 313632, upload-time = "2024-10-05T20:14:57.687Z" },
]

[[package]]
name = "docstring-parser"
version = "0.17.0"
source = { registry = "https://pypi.org/simple" }
sdist = { url = "https://files.pythonhosted.org/packages/b2/9d/c3b43da9515bd270df0f80548d9944e389870713cc1fe2b8fb35fe2bcefd/docstring_parser-0.17.0.tar.gz", hash = "sha256:583de4a309722b3315439bb31d64ba3eebada841f2e2cee23b99df001434c912", size = 27442, upload-time = "2025-07-21T07:35:01.868Z" }
wheels = [
    { url = "https://files.pythonhosted.org/packages/55/e2/2537ebcff11c1ee1ff17d8d0b6f4db75873e3b0fb32c2d4a2ee31ecb310a/docstring_parser-0.17.0-py3-none-any.whl", hash = "sha256:cf2569abd23dce8099b300f9b4fa8191e9582dda731fd533daf54c4551658708", size = 36896, upload-time = "2025-07-21T07:35:00.684Z" },
]

[[package]]
name = "docutils"
version = "0.21.2"
source = { registry = "https://pypi.org/simple" }
sdist = { url = "https://files.pythonhosted.org/packages/ae/ed/aefcc8cd0ba62a0560c3c18c33925362d46c6075480bfa4df87b28e169a9/docutils-0.21.2.tar.gz", hash = "sha256:3a6b18732edf182daa3cd12775bbb338cf5691468f91eeeb109deff6ebfa986f", size = 2204444, upload-time = "2024-04-23T18:57:18.24Z" }
wheels = [
    { url = "https://files.pythonhosted.org/packages/8f/d7/9322c609343d929e75e7e5e6255e614fcc67572cfd083959cdef3b7aad79/docutils-0.21.2-py3-none-any.whl", hash = "sha256:dafca5b9e384f0e419294eb4d2ff9fa826435bf15f15b7bd45723e8ad76811b2", size = 587408, upload-time = "2024-04-23T18:57:14.835Z" },
]

[[package]]
name = "edam-mcp"
version = "0.1.0"
source = { editable = "." }
dependencies = [
    { name = "fastmcp" },
    { name = "numpy" },
    { name = "owlready2" },
    { name = "pydantic" },
    { name = "pydantic-settings" },
    { name = "rdflib" },
    { name = "requests" },
    { name = "scikit-learn" },
    { name = "sentence-transformers" },
]

[package.optional-dependencies]
dev = [
    { name = "mypy" },
    { name = "pre-commit" },
    { name = "pytest" },
    { name = "pytest-asyncio" },
    { name = "ruff" },
]

[package.metadata]
requires-dist = [
    { name = "fastmcp", specifier = ">=2.10.6" },
    { name = "mypy", marker = "extra == 'dev'", specifier = ">=1.0.0" },
    { name = "numpy", specifier = ">=1.24.0" },
    { name = "owlready2", specifier = ">=0.45.0" },
<<<<<<< HEAD
    { name = "pre-commit", marker = "extra == 'dev'", specifier = ">=3.0.0" },
=======
    { name = "pre-commit", marker = "extra == 'dev'", specifier = ">=3.7.0" },
>>>>>>> d407e6dd
    { name = "pydantic", specifier = ">=2.0.0" },
    { name = "pydantic-settings", specifier = ">=2.0.0" },
    { name = "pytest", marker = "extra == 'dev'", specifier = ">=7.0.0" },
    { name = "pytest-asyncio", marker = "extra == 'dev'", specifier = ">=0.21.0" },
    { name = "rdflib", specifier = ">=6.0.0" },
    { name = "requests", specifier = ">=2.31.0" },
    { name = "ruff", marker = "extra == 'dev'", specifier = ">=0.1.0" },
    { name = "scikit-learn", specifier = ">=1.3.0" },
    { name = "sentence-transformers", specifier = ">=2.2.0" },
]
provides-extras = ["dev"]

[[package]]
name = "email-validator"
version = "2.2.0"
source = { registry = "https://pypi.org/simple" }
dependencies = [
    { name = "dnspython" },
    { name = "idna" },
]
sdist = { url = "https://files.pythonhosted.org/packages/48/ce/13508a1ec3f8bb981ae4ca79ea40384becc868bfae97fd1c942bb3a001b1/email_validator-2.2.0.tar.gz", hash = "sha256:cb690f344c617a714f22e66ae771445a1ceb46821152df8e165c5f9a364582b7", size = 48967, upload-time = "2024-06-20T11:30:30.034Z" }
wheels = [
    { url = "https://files.pythonhosted.org/packages/d7/ee/bf0adb559ad3c786f12bcbc9296b3f5675f529199bef03e2df281fa1fadb/email_validator-2.2.0-py3-none-any.whl", hash = "sha256:561977c2d73ce3611850a06fa56b414621e0c8faa9d66f2611407d87465da631", size = 33521, upload-time = "2024-06-20T11:30:28.248Z" },
]

[[package]]
name = "exceptiongroup"
version = "1.3.0"
source = { registry = "https://pypi.org/simple" }
dependencies = [
    { name = "typing-extensions", marker = "python_full_version < '3.13'" },
]
sdist = { url = "https://files.pythonhosted.org/packages/0b/9f/a65090624ecf468cdca03533906e7c69ed7588582240cfe7cc9e770b50eb/exceptiongroup-1.3.0.tar.gz", hash = "sha256:b241f5885f560bc56a59ee63ca4c6a8bfa46ae4ad651af316d4e81817bb9fd88", size = 29749, upload-time = "2025-05-10T17:42:51.123Z" }
wheels = [
    { url = "https://files.pythonhosted.org/packages/36/f4/c6e662dade71f56cd2f3735141b265c3c79293c109549c1e6933b0651ffc/exceptiongroup-1.3.0-py3-none-any.whl", hash = "sha256:4d111e6e0c13d0644cad6ddaa7ed0261a0b36971f6d23e7ec9b4b9097da78a10", size = 16674, upload-time = "2025-05-10T17:42:49.33Z" },
]

[[package]]
name = "fastmcp"
version = "2.10.6"
source = { registry = "https://pypi.org/simple" }
dependencies = [
    { name = "authlib" },
    { name = "cyclopts" },
    { name = "exceptiongroup" },
    { name = "httpx" },
    { name = "mcp" },
    { name = "openapi-pydantic" },
    { name = "pydantic", extra = ["email"] },
    { name = "pyperclip" },
    { name = "python-dotenv" },
    { name = "rich" },
]
sdist = { url = "https://files.pythonhosted.org/packages/00/a0/eceb88277ef9e3a442e099377a9b9c29fb2fa724e234486e03a44ca1c677/fastmcp-2.10.6.tar.gz", hash = "sha256:5a7b3301f9f1b64610430caef743ac70175c4b812e1949f037e4db65b0a42c5a", size = 1640538, upload-time = "2025-07-19T20:02:12.543Z" }
wheels = [
    { url = "https://files.pythonhosted.org/packages/dc/05/4958cccbe862958d862b6a15f2d10d2f5ec3c411268dcb131a433e5e7a0d/fastmcp-2.10.6-py3-none-any.whl", hash = "sha256:9782416a8848cc0f4cfcc578e5c17834da620bef8ecf4d0daabf5dd1272411a2", size = 202613, upload-time = "2025-07-19T20:02:11.47Z" },
]

[[package]]
name = "filelock"
version = "3.18.0"
source = { registry = "https://pypi.org/simple" }
sdist = { url = "https://files.pythonhosted.org/packages/0a/10/c23352565a6544bdc5353e0b15fc1c563352101f30e24bf500207a54df9a/filelock-3.18.0.tar.gz", hash = "sha256:adbc88eabb99d2fec8c9c1b229b171f18afa655400173ddc653d5d01501fb9f2", size = 18075, upload-time = "2025-03-14T07:11:40.47Z" }
wheels = [
    { url = "https://files.pythonhosted.org/packages/4d/36/2a115987e2d8c300a974597416d9de88f2444426de9571f4b59b2cca3acc/filelock-3.18.0-py3-none-any.whl", hash = "sha256:c401f4f8377c4464e6db25fff06205fd89bdd83b65eb0488ed1b160f780e21de", size = 16215, upload-time = "2025-03-14T07:11:39.145Z" },
]

[[package]]
name = "fsspec"
version = "2025.7.0"
source = { registry = "https://pypi.org/simple" }
sdist = { url = "https://files.pythonhosted.org/packages/8b/02/0835e6ab9cfc03916fe3f78c0956cfcdb6ff2669ffa6651065d5ebf7fc98/fsspec-2025.7.0.tar.gz", hash = "sha256:786120687ffa54b8283d942929540d8bc5ccfa820deb555a2b5d0ed2b737bf58", size = 304432, upload-time = "2025-07-15T16:05:21.19Z" }
wheels = [
    { url = "https://files.pythonhosted.org/packages/2f/e0/014d5d9d7a4564cf1c40b5039bc882db69fd881111e03ab3657ac0b218e2/fsspec-2025.7.0-py3-none-any.whl", hash = "sha256:8b012e39f63c7d5f10474de957f3ab793b47b45ae7d39f2fb735f8bbe25c0e21", size = 199597, upload-time = "2025-07-15T16:05:19.529Z" },
]

[[package]]
name = "h11"
version = "0.16.0"
source = { registry = "https://pypi.org/simple" }
sdist = { url = "https://files.pythonhosted.org/packages/01/ee/02a2c011bdab74c6fb3c75474d40b3052059d95df7e73351460c8588d963/h11-0.16.0.tar.gz", hash = "sha256:4e35b956cf45792e4caa5885e69fba00bdbc6ffafbfa020300e549b208ee5ff1", size = 101250, upload-time = "2025-04-24T03:35:25.427Z" }
wheels = [
    { url = "https://files.pythonhosted.org/packages/04/4b/29cac41a4d98d144bf5f6d33995617b185d14b22401f75ca86f384e87ff1/h11-0.16.0-py3-none-any.whl", hash = "sha256:63cf8bbe7522de3bf65932fda1d9c2772064ffb3dae62d55932da54b31cb6c86", size = 37515, upload-time = "2025-04-24T03:35:24.344Z" },
]

[[package]]
name = "hf-xet"
version = "1.1.5"
source = { registry = "https://pypi.org/simple" }
sdist = { url = "https://files.pythonhosted.org/packages/ed/d4/7685999e85945ed0d7f0762b686ae7015035390de1161dcea9d5276c134c/hf_xet-1.1.5.tar.gz", hash = "sha256:69ebbcfd9ec44fdc2af73441619eeb06b94ee34511bbcf57cd423820090f5694", size = 495969, upload-time = "2025-06-20T21:48:38.007Z" }
wheels = [
    { url = "https://files.pythonhosted.org/packages/00/89/a1119eebe2836cb25758e7661d6410d3eae982e2b5e974bcc4d250be9012/hf_xet-1.1.5-cp37-abi3-macosx_10_12_x86_64.whl", hash = "sha256:f52c2fa3635b8c37c7764d8796dfa72706cc4eded19d638331161e82b0792e23", size = 2687929, upload-time = "2025-06-20T21:48:32.284Z" },
    { url = "https://files.pythonhosted.org/packages/de/5f/2c78e28f309396e71ec8e4e9304a6483dcbc36172b5cea8f291994163425/hf_xet-1.1.5-cp37-abi3-macosx_11_0_arm64.whl", hash = "sha256:9fa6e3ee5d61912c4a113e0708eaaef987047616465ac7aa30f7121a48fc1af8", size = 2556338, upload-time = "2025-06-20T21:48:30.079Z" },
    { url = "https://files.pythonhosted.org/packages/6d/2f/6cad7b5fe86b7652579346cb7f85156c11761df26435651cbba89376cd2c/hf_xet-1.1.5-cp37-abi3-manylinux_2_17_x86_64.manylinux2014_x86_64.whl", hash = "sha256:fc874b5c843e642f45fd85cda1ce599e123308ad2901ead23d3510a47ff506d1", size = 3102894, upload-time = "2025-06-20T21:48:28.114Z" },
    { url = "https://files.pythonhosted.org/packages/d0/54/0fcf2b619720a26fbb6cc941e89f2472a522cd963a776c089b189559447f/hf_xet-1.1.5-cp37-abi3-manylinux_2_28_aarch64.whl", hash = "sha256:dbba1660e5d810bd0ea77c511a99e9242d920790d0e63c0e4673ed36c4022d18", size = 3002134, upload-time = "2025-06-20T21:48:25.906Z" },
    { url = "https://files.pythonhosted.org/packages/f3/92/1d351ac6cef7c4ba8c85744d37ffbfac2d53d0a6c04d2cabeba614640a78/hf_xet-1.1.5-cp37-abi3-musllinux_1_2_aarch64.whl", hash = "sha256:ab34c4c3104133c495785d5d8bba3b1efc99de52c02e759cf711a91fd39d3a14", size = 3171009, upload-time = "2025-06-20T21:48:33.987Z" },
    { url = "https://files.pythonhosted.org/packages/c9/65/4b2ddb0e3e983f2508528eb4501288ae2f84963586fbdfae596836d5e57a/hf_xet-1.1.5-cp37-abi3-musllinux_1_2_x86_64.whl", hash = "sha256:83088ecea236d5113de478acb2339f92c95b4fb0462acaa30621fac02f5a534a", size = 3279245, upload-time = "2025-06-20T21:48:36.051Z" },
    { url = "https://files.pythonhosted.org/packages/f0/55/ef77a85ee443ae05a9e9cba1c9f0dd9241eb42da2aeba1dc50f51154c81a/hf_xet-1.1.5-cp37-abi3-win_amd64.whl", hash = "sha256:73e167d9807d166596b4b2f0b585c6d5bd84a26dea32843665a8b58f6edba245", size = 2738931, upload-time = "2025-06-20T21:48:39.482Z" },
]

[[package]]
name = "httpcore"
version = "1.0.9"
source = { registry = "https://pypi.org/simple" }
dependencies = [
    { name = "certifi" },
    { name = "h11" },
]
sdist = { url = "https://files.pythonhosted.org/packages/06/94/82699a10bca87a5556c9c59b5963f2d039dbd239f25bc2a63907a05a14cb/httpcore-1.0.9.tar.gz", hash = "sha256:6e34463af53fd2ab5d807f399a9b45ea31c3dfa2276f15a2c3f00afff6e176e8", size = 85484, upload-time = "2025-04-24T22:06:22.219Z" }
wheels = [
    { url = "https://files.pythonhosted.org/packages/7e/f5/f66802a942d491edb555dd61e3a9961140fd64c90bce1eafd741609d334d/httpcore-1.0.9-py3-none-any.whl", hash = "sha256:2d400746a40668fc9dec9810239072b40b4484b640a8c38fd654a024c7a1bf55", size = 78784, upload-time = "2025-04-24T22:06:20.566Z" },
]

[[package]]
name = "httpx"
version = "0.28.1"
source = { registry = "https://pypi.org/simple" }
dependencies = [
    { name = "anyio" },
    { name = "certifi" },
    { name = "httpcore" },
    { name = "idna" },
]
sdist = { url = "https://files.pythonhosted.org/packages/b1/df/48c586a5fe32a0f01324ee087459e112ebb7224f646c0b5023f5e79e9956/httpx-0.28.1.tar.gz", hash = "sha256:75e98c5f16b0f35b567856f597f06ff2270a374470a5c2392242528e3e3e42fc", size = 141406, upload-time = "2024-12-06T15:37:23.222Z" }
wheels = [
    { url = "https://files.pythonhosted.org/packages/2a/39/e50c7c3a983047577ee07d2a9e53faf5a69493943ec3f6a384bdc792deb2/httpx-0.28.1-py3-none-any.whl", hash = "sha256:d909fcccc110f8c7faf814ca82a9a4d816bc5a6dbfea25d6591d6985b8ba59ad", size = 73517, upload-time = "2024-12-06T15:37:21.509Z" },
]

[[package]]
name = "httpx-sse"
version = "0.4.1"
source = { registry = "https://pypi.org/simple" }
sdist = { url = "https://files.pythonhosted.org/packages/6e/fa/66bd985dd0b7c109a3bcb89272ee0bfb7e2b4d06309ad7b38ff866734b2a/httpx_sse-0.4.1.tar.gz", hash = "sha256:8f44d34414bc7b21bf3602713005c5df4917884f76072479b21f68befa4ea26e", size = 12998, upload-time = "2025-06-24T13:21:05.71Z" }
wheels = [
    { url = "https://files.pythonhosted.org/packages/25/0a/6269e3473b09aed2dab8aa1a600c70f31f00ae1349bee30658f7e358a159/httpx_sse-0.4.1-py3-none-any.whl", hash = "sha256:cba42174344c3a5b06f255ce65b350880f962d99ead85e776f23c6618a377a37", size = 8054, upload-time = "2025-06-24T13:21:04.772Z" },
]

[[package]]
name = "huggingface-hub"
version = "0.33.4"
source = { registry = "https://pypi.org/simple" }
dependencies = [
    { name = "filelock" },
    { name = "fsspec" },
    { name = "hf-xet", marker = "platform_machine == 'aarch64' or platform_machine == 'amd64' or platform_machine == 'arm64' or platform_machine == 'x86_64'" },
    { name = "packaging" },
    { name = "pyyaml" },
    { name = "requests" },
    { name = "tqdm" },
    { name = "typing-extensions" },
]
sdist = { url = "https://files.pythonhosted.org/packages/4b/9e/9366b7349fc125dd68b9d384a0fea84d67b7497753fe92c71b67e13f47c4/huggingface_hub-0.33.4.tar.gz", hash = "sha256:6af13478deae120e765bfd92adad0ae1aec1ad8c439b46f23058ad5956cbca0a", size = 426674, upload-time = "2025-07-11T12:32:48.694Z" }
wheels = [
    { url = "https://files.pythonhosted.org/packages/46/7b/98daa50a2db034cab6cd23a3de04fa2358cb691593d28e9130203eb7a805/huggingface_hub-0.33.4-py3-none-any.whl", hash = "sha256:09f9f4e7ca62547c70f8b82767eefadd2667f4e116acba2e3e62a5a81815a7bb", size = 515339, upload-time = "2025-07-11T12:32:46.346Z" },
]

[[package]]
name = "identify"
<<<<<<< HEAD
version = "2.6.14"
source = { registry = "https://pypi.org/simple" }
sdist = { url = "https://files.pythonhosted.org/packages/52/c4/62963f25a678f6a050fb0505a65e9e726996171e6dbe1547f79619eefb15/identify-2.6.14.tar.gz", hash = "sha256:663494103b4f717cb26921c52f8751363dc89db64364cd836a9bf1535f53cd6a", size = 99283, upload-time = "2025-09-06T19:30:52.938Z" }
wheels = [
    { url = "https://files.pythonhosted.org/packages/e5/ae/2ad30f4652712c82f1c23423d79136fbce338932ad166d70c1efb86a5998/identify-2.6.14-py2.py3-none-any.whl", hash = "sha256:11a073da82212c6646b1f39bb20d4483bfb9543bd5566fec60053c4bb309bf2e", size = 99172, upload-time = "2025-09-06T19:30:51.759Z" },
=======
version = "2.6.13"
source = { registry = "https://pypi.org/simple" }
sdist = { url = "https://files.pythonhosted.org/packages/82/ca/ffbabe3635bb839aa36b3a893c91a9b0d368cb4d8073e03a12896970af82/identify-2.6.13.tar.gz", hash = "sha256:da8d6c828e773620e13bfa86ea601c5a5310ba4bcd65edf378198b56a1f9fb32", size = 99243, upload-time = "2025-08-09T19:35:00.6Z" }
wheels = [
    { url = "https://files.pythonhosted.org/packages/e7/ce/461b60a3ee109518c055953729bf9ed089a04db895d47e95444071dcdef2/identify-2.6.13-py2.py3-none-any.whl", hash = "sha256:60381139b3ae39447482ecc406944190f690d4a2997f2584062089848361b33b", size = 99153, upload-time = "2025-08-09T19:34:59.1Z" },
>>>>>>> d407e6dd
]

[[package]]
name = "idna"
version = "3.10"
source = { registry = "https://pypi.org/simple" }
sdist = { url = "https://files.pythonhosted.org/packages/f1/70/7703c29685631f5a7590aa73f1f1d3fa9a380e654b86af429e0934a32f7d/idna-3.10.tar.gz", hash = "sha256:12f65c9b470abda6dc35cf8e63cc574b1c52b11df2c86030af0ac09b01b13ea9", size = 190490, upload-time = "2024-09-15T18:07:39.745Z" }
wheels = [
    { url = "https://files.pythonhosted.org/packages/76/c6/c88e154df9c4e1a2a66ccf0005a88dfb2650c1dffb6f5ce603dfbd452ce3/idna-3.10-py3-none-any.whl", hash = "sha256:946d195a0d259cbba61165e88e65941f16e9b36ea6ddb97f00452bae8b1287d3", size = 70442, upload-time = "2024-09-15T18:07:37.964Z" },
]

[[package]]
name = "iniconfig"
version = "2.1.0"
source = { registry = "https://pypi.org/simple" }
sdist = { url = "https://files.pythonhosted.org/packages/f2/97/ebf4da567aa6827c909642694d71c9fcf53e5b504f2d96afea02718862f3/iniconfig-2.1.0.tar.gz", hash = "sha256:3abbd2e30b36733fee78f9c7f7308f2d0050e88f0087fd25c2645f63c773e1c7", size = 4793, upload-time = "2025-03-19T20:09:59.721Z" }
wheels = [
    { url = "https://files.pythonhosted.org/packages/2c/e1/e6716421ea10d38022b952c159d5161ca1193197fb744506875fbb87ea7b/iniconfig-2.1.0-py3-none-any.whl", hash = "sha256:9deba5723312380e77435581c6bf4935c94cbfab9b1ed33ef8d238ea168eb760", size = 6050, upload-time = "2025-03-19T20:10:01.071Z" },
]

[[package]]
name = "jinja2"
version = "3.1.6"
source = { registry = "https://pypi.org/simple" }
dependencies = [
    { name = "markupsafe" },
]
sdist = { url = "https://files.pythonhosted.org/packages/df/bf/f7da0350254c0ed7c72f3e33cef02e048281fec7ecec5f032d4aac52226b/jinja2-3.1.6.tar.gz", hash = "sha256:0137fb05990d35f1275a587e9aee6d56da821fc83491a0fb838183be43f66d6d", size = 245115, upload-time = "2025-03-05T20:05:02.478Z" }
wheels = [
    { url = "https://files.pythonhosted.org/packages/62/a1/3d680cbfd5f4b8f15abc1d571870c5fc3e594bb582bc3b64ea099db13e56/jinja2-3.1.6-py3-none-any.whl", hash = "sha256:85ece4451f492d0c13c5dd7c13a64681a86afae63a5f347908daf103ce6d2f67", size = 134899, upload-time = "2025-03-05T20:05:00.369Z" },
]

[[package]]
name = "joblib"
version = "1.5.1"
source = { registry = "https://pypi.org/simple" }
sdist = { url = "https://files.pythonhosted.org/packages/dc/fe/0f5a938c54105553436dbff7a61dc4fed4b1b2c98852f8833beaf4d5968f/joblib-1.5.1.tar.gz", hash = "sha256:f4f86e351f39fe3d0d32a9f2c3d8af1ee4cec285aafcb27003dda5205576b444", size = 330475, upload-time = "2025-05-23T12:04:37.097Z" }
wheels = [
    { url = "https://files.pythonhosted.org/packages/7d/4f/1195bbac8e0c2acc5f740661631d8d750dc38d4a32b23ee5df3cde6f4e0d/joblib-1.5.1-py3-none-any.whl", hash = "sha256:4719a31f054c7d766948dcd83e9613686b27114f190f717cec7eaa2084f8a74a", size = 307746, upload-time = "2025-05-23T12:04:35.124Z" },
]

[[package]]
name = "jsonschema"
version = "4.25.0"
source = { registry = "https://pypi.org/simple" }
dependencies = [
    { name = "attrs" },
    { name = "jsonschema-specifications" },
    { name = "referencing" },
    { name = "rpds-py" },
]
sdist = { url = "https://files.pythonhosted.org/packages/d5/00/a297a868e9d0784450faa7365c2172a7d6110c763e30ba861867c32ae6a9/jsonschema-4.25.0.tar.gz", hash = "sha256:e63acf5c11762c0e6672ffb61482bdf57f0876684d8d249c0fe2d730d48bc55f", size = 356830, upload-time = "2025-07-18T15:39:45.11Z" }
wheels = [
    { url = "https://files.pythonhosted.org/packages/fe/54/c86cd8e011fe98803d7e382fd67c0df5ceab8d2b7ad8c5a81524f791551c/jsonschema-4.25.0-py3-none-any.whl", hash = "sha256:24c2e8da302de79c8b9382fee3e76b355e44d2a4364bb207159ce10b517bd716", size = 89184, upload-time = "2025-07-18T15:39:42.956Z" },
]

[[package]]
name = "jsonschema-specifications"
version = "2025.4.1"
source = { registry = "https://pypi.org/simple" }
dependencies = [
    { name = "referencing" },
]
sdist = { url = "https://files.pythonhosted.org/packages/bf/ce/46fbd9c8119cfc3581ee5643ea49464d168028cfb5caff5fc0596d0cf914/jsonschema_specifications-2025.4.1.tar.gz", hash = "sha256:630159c9f4dbea161a6a2205c3011cc4f18ff381b189fff48bb39b9bf26ae608", size = 15513, upload-time = "2025-04-23T12:34:07.418Z" }
wheels = [
    { url = "https://files.pythonhosted.org/packages/01/0e/b27cdbaccf30b890c40ed1da9fd4a3593a5cf94dae54fb34f8a4b74fcd3f/jsonschema_specifications-2025.4.1-py3-none-any.whl", hash = "sha256:4653bffbd6584f7de83a67e0d620ef16900b390ddc7939d56684d6c81e33f1af", size = 18437, upload-time = "2025-04-23T12:34:05.422Z" },
]

[[package]]
name = "markdown-it-py"
version = "3.0.0"
source = { registry = "https://pypi.org/simple" }
dependencies = [
    { name = "mdurl" },
]
sdist = { url = "https://files.pythonhosted.org/packages/38/71/3b932df36c1a044d397a1f92d1cf91ee0a503d91e470cbd670aa66b07ed0/markdown-it-py-3.0.0.tar.gz", hash = "sha256:e3f60a94fa066dc52ec76661e37c851cb232d92f9886b15cb560aaada2df8feb", size = 74596, upload-time = "2023-06-03T06:41:14.443Z" }
wheels = [
    { url = "https://files.pythonhosted.org/packages/42/d7/1ec15b46af6af88f19b8e5ffea08fa375d433c998b8a7639e76935c14f1f/markdown_it_py-3.0.0-py3-none-any.whl", hash = "sha256:355216845c60bd96232cd8d8c40e8f9765cc86f46880e43a8fd22dc1a1a8cab1", size = 87528, upload-time = "2023-06-03T06:41:11.019Z" },
]

[[package]]
name = "markupsafe"
version = "3.0.2"
source = { registry = "https://pypi.org/simple" }
sdist = { url = "https://files.pythonhosted.org/packages/b2/97/5d42485e71dfc078108a86d6de8fa46db44a1a9295e89c5d6d4a06e23a62/markupsafe-3.0.2.tar.gz", hash = "sha256:ee55d3edf80167e48ea11a923c7386f4669df67d7994554387f84e7d8b0a2bf0", size = 20537, upload-time = "2024-10-18T15:21:54.129Z" }
wheels = [
    { url = "https://files.pythonhosted.org/packages/22/09/d1f21434c97fc42f09d290cbb6350d44eb12f09cc62c9476effdb33a18aa/MarkupSafe-3.0.2-cp312-cp312-macosx_10_13_universal2.whl", hash = "sha256:9778bd8ab0a994ebf6f84c2b949e65736d5575320a17ae8984a77fab08db94cf", size = 14274, upload-time = "2024-10-18T15:21:13.777Z" },
    { url = "https://files.pythonhosted.org/packages/6b/b0/18f76bba336fa5aecf79d45dcd6c806c280ec44538b3c13671d49099fdd0/MarkupSafe-3.0.2-cp312-cp312-macosx_11_0_arm64.whl", hash = "sha256:846ade7b71e3536c4e56b386c2a47adf5741d2d8b94ec9dc3e92e5e1ee1e2225", size = 12348, upload-time = "2024-10-18T15:21:14.822Z" },
    { url = "https://files.pythonhosted.org/packages/e0/25/dd5c0f6ac1311e9b40f4af06c78efde0f3b5cbf02502f8ef9501294c425b/MarkupSafe-3.0.2-cp312-cp312-manylinux_2_17_aarch64.manylinux2014_aarch64.whl", hash = "sha256:1c99d261bd2d5f6b59325c92c73df481e05e57f19837bdca8413b9eac4bd8028", size = 24149, upload-time = "2024-10-18T15:21:15.642Z" },
    { url = "https://files.pythonhosted.org/packages/f3/f0/89e7aadfb3749d0f52234a0c8c7867877876e0a20b60e2188e9850794c17/MarkupSafe-3.0.2-cp312-cp312-manylinux_2_17_x86_64.manylinux2014_x86_64.whl", hash = "sha256:e17c96c14e19278594aa4841ec148115f9c7615a47382ecb6b82bd8fea3ab0c8", size = 23118, upload-time = "2024-10-18T15:21:17.133Z" },
    { url = "https://files.pythonhosted.org/packages/d5/da/f2eeb64c723f5e3777bc081da884b414671982008c47dcc1873d81f625b6/MarkupSafe-3.0.2-cp312-cp312-manylinux_2_5_i686.manylinux1_i686.manylinux_2_17_i686.manylinux2014_i686.whl", hash = "sha256:88416bd1e65dcea10bc7569faacb2c20ce071dd1f87539ca2ab364bf6231393c", size = 22993, upload-time = "2024-10-18T15:21:18.064Z" },
    { url = "https://files.pythonhosted.org/packages/da/0e/1f32af846df486dce7c227fe0f2398dc7e2e51d4a370508281f3c1c5cddc/MarkupSafe-3.0.2-cp312-cp312-musllinux_1_2_aarch64.whl", hash = "sha256:2181e67807fc2fa785d0592dc2d6206c019b9502410671cc905d132a92866557", size = 24178, upload-time = "2024-10-18T15:21:18.859Z" },
    { url = "https://files.pythonhosted.org/packages/c4/f6/bb3ca0532de8086cbff5f06d137064c8410d10779c4c127e0e47d17c0b71/MarkupSafe-3.0.2-cp312-cp312-musllinux_1_2_i686.whl", hash = "sha256:52305740fe773d09cffb16f8ed0427942901f00adedac82ec8b67752f58a1b22", size = 23319, upload-time = "2024-10-18T15:21:19.671Z" },
    { url = "https://files.pythonhosted.org/packages/a2/82/8be4c96ffee03c5b4a034e60a31294daf481e12c7c43ab8e34a1453ee48b/MarkupSafe-3.0.2-cp312-cp312-musllinux_1_2_x86_64.whl", hash = "sha256:ad10d3ded218f1039f11a75f8091880239651b52e9bb592ca27de44eed242a48", size = 23352, upload-time = "2024-10-18T15:21:20.971Z" },
    { url = "https://files.pythonhosted.org/packages/51/ae/97827349d3fcffee7e184bdf7f41cd6b88d9919c80f0263ba7acd1bbcb18/MarkupSafe-3.0.2-cp312-cp312-win32.whl", hash = "sha256:0f4ca02bea9a23221c0182836703cbf8930c5e9454bacce27e767509fa286a30", size = 15097, upload-time = "2024-10-18T15:21:22.646Z" },
    { url = "https://files.pythonhosted.org/packages/c1/80/a61f99dc3a936413c3ee4e1eecac96c0da5ed07ad56fd975f1a9da5bc630/MarkupSafe-3.0.2-cp312-cp312-win_amd64.whl", hash = "sha256:8e06879fc22a25ca47312fbe7c8264eb0b662f6db27cb2d3bbbc74b1df4b9b87", size = 15601, upload-time = "2024-10-18T15:21:23.499Z" },
    { url = "https://files.pythonhosted.org/packages/83/0e/67eb10a7ecc77a0c2bbe2b0235765b98d164d81600746914bebada795e97/MarkupSafe-3.0.2-cp313-cp313-macosx_10_13_universal2.whl", hash = "sha256:ba9527cdd4c926ed0760bc301f6728ef34d841f405abf9d4f959c478421e4efd", size = 14274, upload-time = "2024-10-18T15:21:24.577Z" },
    { url = "https://files.pythonhosted.org/packages/2b/6d/9409f3684d3335375d04e5f05744dfe7e9f120062c9857df4ab490a1031a/MarkupSafe-3.0.2-cp313-cp313-macosx_11_0_arm64.whl", hash = "sha256:f8b3d067f2e40fe93e1ccdd6b2e1d16c43140e76f02fb1319a05cf2b79d99430", size = 12352, upload-time = "2024-10-18T15:21:25.382Z" },
    { url = "https://files.pythonhosted.org/packages/d2/f5/6eadfcd3885ea85fe2a7c128315cc1bb7241e1987443d78c8fe712d03091/MarkupSafe-3.0.2-cp313-cp313-manylinux_2_17_aarch64.manylinux2014_aarch64.whl", hash = "sha256:569511d3b58c8791ab4c2e1285575265991e6d8f8700c7be0e88f86cb0672094", size = 24122, upload-time = "2024-10-18T15:21:26.199Z" },
    { url = "https://files.pythonhosted.org/packages/0c/91/96cf928db8236f1bfab6ce15ad070dfdd02ed88261c2afafd4b43575e9e9/MarkupSafe-3.0.2-cp313-cp313-manylinux_2_17_x86_64.manylinux2014_x86_64.whl", hash = "sha256:15ab75ef81add55874e7ab7055e9c397312385bd9ced94920f2802310c930396", size = 23085, upload-time = "2024-10-18T15:21:27.029Z" },
    { url = "https://files.pythonhosted.org/packages/c2/cf/c9d56af24d56ea04daae7ac0940232d31d5a8354f2b457c6d856b2057d69/MarkupSafe-3.0.2-cp313-cp313-manylinux_2_5_i686.manylinux1_i686.manylinux_2_17_i686.manylinux2014_i686.whl", hash = "sha256:f3818cb119498c0678015754eba762e0d61e5b52d34c8b13d770f0719f7b1d79", size = 22978, upload-time = "2024-10-18T15:21:27.846Z" },
    { url = "https://files.pythonhosted.org/packages/2a/9f/8619835cd6a711d6272d62abb78c033bda638fdc54c4e7f4272cf1c0962b/MarkupSafe-3.0.2-cp313-cp313-musllinux_1_2_aarch64.whl", hash = "sha256:cdb82a876c47801bb54a690c5ae105a46b392ac6099881cdfb9f6e95e4014c6a", size = 24208, upload-time = "2024-10-18T15:21:28.744Z" },
    { url = "https://files.pythonhosted.org/packages/f9/bf/176950a1792b2cd2102b8ffeb5133e1ed984547b75db47c25a67d3359f77/MarkupSafe-3.0.2-cp313-cp313-musllinux_1_2_i686.whl", hash = "sha256:cabc348d87e913db6ab4aa100f01b08f481097838bdddf7c7a84b7575b7309ca", size = 23357, upload-time = "2024-10-18T15:21:29.545Z" },
    { url = "https://files.pythonhosted.org/packages/ce/4f/9a02c1d335caabe5c4efb90e1b6e8ee944aa245c1aaaab8e8a618987d816/MarkupSafe-3.0.2-cp313-cp313-musllinux_1_2_x86_64.whl", hash = "sha256:444dcda765c8a838eaae23112db52f1efaf750daddb2d9ca300bcae1039adc5c", size = 23344, upload-time = "2024-10-18T15:21:30.366Z" },
    { url = "https://files.pythonhosted.org/packages/ee/55/c271b57db36f748f0e04a759ace9f8f759ccf22b4960c270c78a394f58be/MarkupSafe-3.0.2-cp313-cp313-win32.whl", hash = "sha256:bcf3e58998965654fdaff38e58584d8937aa3096ab5354d493c77d1fdd66d7a1", size = 15101, upload-time = "2024-10-18T15:21:31.207Z" },
    { url = "https://files.pythonhosted.org/packages/29/88/07df22d2dd4df40aba9f3e402e6dc1b8ee86297dddbad4872bd5e7b0094f/MarkupSafe-3.0.2-cp313-cp313-win_amd64.whl", hash = "sha256:e6a2a455bd412959b57a172ce6328d2dd1f01cb2135efda2e4576e8a23fa3b0f", size = 15603, upload-time = "2024-10-18T15:21:32.032Z" },
    { url = "https://files.pythonhosted.org/packages/62/6a/8b89d24db2d32d433dffcd6a8779159da109842434f1dd2f6e71f32f738c/MarkupSafe-3.0.2-cp313-cp313t-macosx_10_13_universal2.whl", hash = "sha256:b5a6b3ada725cea8a5e634536b1b01c30bcdcd7f9c6fff4151548d5bf6b3a36c", size = 14510, upload-time = "2024-10-18T15:21:33.625Z" },
    { url = "https://files.pythonhosted.org/packages/7a/06/a10f955f70a2e5a9bf78d11a161029d278eeacbd35ef806c3fd17b13060d/MarkupSafe-3.0.2-cp313-cp313t-macosx_11_0_arm64.whl", hash = "sha256:a904af0a6162c73e3edcb969eeeb53a63ceeb5d8cf642fade7d39e7963a22ddb", size = 12486, upload-time = "2024-10-18T15:21:34.611Z" },
    { url = "https://files.pythonhosted.org/packages/34/cf/65d4a571869a1a9078198ca28f39fba5fbb910f952f9dbc5220afff9f5e6/MarkupSafe-3.0.2-cp313-cp313t-manylinux_2_17_aarch64.manylinux2014_aarch64.whl", hash = "sha256:4aa4e5faecf353ed117801a068ebab7b7e09ffb6e1d5e412dc852e0da018126c", size = 25480, upload-time = "2024-10-18T15:21:35.398Z" },
    { url = "https://files.pythonhosted.org/packages/0c/e3/90e9651924c430b885468b56b3d597cabf6d72be4b24a0acd1fa0e12af67/MarkupSafe-3.0.2-cp313-cp313t-manylinux_2_17_x86_64.manylinux2014_x86_64.whl", hash = "sha256:c0ef13eaeee5b615fb07c9a7dadb38eac06a0608b41570d8ade51c56539e509d", size = 23914, upload-time = "2024-10-18T15:21:36.231Z" },
    { url = "https://files.pythonhosted.org/packages/66/8c/6c7cf61f95d63bb866db39085150df1f2a5bd3335298f14a66b48e92659c/MarkupSafe-3.0.2-cp313-cp313t-manylinux_2_5_i686.manylinux1_i686.manylinux_2_17_i686.manylinux2014_i686.whl", hash = "sha256:d16a81a06776313e817c951135cf7340a3e91e8c1ff2fac444cfd75fffa04afe", size = 23796, upload-time = "2024-10-18T15:21:37.073Z" },
    { url = "https://files.pythonhosted.org/packages/bb/35/cbe9238ec3f47ac9a7c8b3df7a808e7cb50fe149dc7039f5f454b3fba218/MarkupSafe-3.0.2-cp313-cp313t-musllinux_1_2_aarch64.whl", hash = "sha256:6381026f158fdb7c72a168278597a5e3a5222e83ea18f543112b2662a9b699c5", size = 25473, upload-time = "2024-10-18T15:21:37.932Z" },
    { url = "https://files.pythonhosted.org/packages/e6/32/7621a4382488aa283cc05e8984a9c219abad3bca087be9ec77e89939ded9/MarkupSafe-3.0.2-cp313-cp313t-musllinux_1_2_i686.whl", hash = "sha256:3d79d162e7be8f996986c064d1c7c817f6df3a77fe3d6859f6f9e7be4b8c213a", size = 24114, upload-time = "2024-10-18T15:21:39.799Z" },
    { url = "https://files.pythonhosted.org/packages/0d/80/0985960e4b89922cb5a0bac0ed39c5b96cbc1a536a99f30e8c220a996ed9/MarkupSafe-3.0.2-cp313-cp313t-musllinux_1_2_x86_64.whl", hash = "sha256:131a3c7689c85f5ad20f9f6fb1b866f402c445b220c19fe4308c0b147ccd2ad9", size = 24098, upload-time = "2024-10-18T15:21:40.813Z" },
    { url = "https://files.pythonhosted.org/packages/82/78/fedb03c7d5380df2427038ec8d973587e90561b2d90cd472ce9254cf348b/MarkupSafe-3.0.2-cp313-cp313t-win32.whl", hash = "sha256:ba8062ed2cf21c07a9e295d5b8a2a5ce678b913b45fdf68c32d95d6c1291e0b6", size = 15208, upload-time = "2024-10-18T15:21:41.814Z" },
    { url = "https://files.pythonhosted.org/packages/4f/65/6079a46068dfceaeabb5dcad6d674f5f5c61a6fa5673746f42a9f4c233b3/MarkupSafe-3.0.2-cp313-cp313t-win_amd64.whl", hash = "sha256:e444a31f8db13eb18ada366ab3cf45fd4b31e4db1236a4448f68778c1d1a5a2f", size = 15739, upload-time = "2024-10-18T15:21:42.784Z" },
]

[[package]]
name = "mcp"
version = "1.12.1"
source = { registry = "https://pypi.org/simple" }
dependencies = [
    { name = "anyio" },
    { name = "httpx" },
    { name = "httpx-sse" },
    { name = "jsonschema" },
    { name = "pydantic" },
    { name = "pydantic-settings" },
    { name = "python-multipart" },
    { name = "pywin32", marker = "sys_platform == 'win32'" },
    { name = "sse-starlette" },
    { name = "starlette" },
    { name = "uvicorn", marker = "sys_platform != 'emscripten'" },
]
sdist = { url = "https://files.pythonhosted.org/packages/5c/5a/16cef13b2e60d5f865fbc96372efb23dc8b0591f102dd55003b4ae62f9b1/mcp-1.12.1.tar.gz", hash = "sha256:d1d0bdeb09e4b17c1a72b356248bf3baf75ab10db7008ef865c4afbeb0eb810e", size = 425768, upload-time = "2025-07-22T16:51:41.66Z" }
wheels = [
    { url = "https://files.pythonhosted.org/packages/b9/04/9a967a575518fc958bda1e34a52eae0c7f6accf3534811914fdaf57b0689/mcp-1.12.1-py3-none-any.whl", hash = "sha256:34147f62891417f8b000c39718add844182ba424c8eb2cea250b4267bda4b08b", size = 158463, upload-time = "2025-07-22T16:51:40.086Z" },
]

[[package]]
name = "mdurl"
version = "0.1.2"
source = { registry = "https://pypi.org/simple" }
sdist = { url = "https://files.pythonhosted.org/packages/d6/54/cfe61301667036ec958cb99bd3efefba235e65cdeb9c84d24a8293ba1d90/mdurl-0.1.2.tar.gz", hash = "sha256:bb413d29f5eea38f31dd4754dd7377d4465116fb207585f97bf925588687c1ba", size = 8729, upload-time = "2022-08-14T12:40:10.846Z" }
wheels = [
    { url = "https://files.pythonhosted.org/packages/b3/38/89ba8ad64ae25be8de66a6d463314cf1eb366222074cfda9ee839c56a4b4/mdurl-0.1.2-py3-none-any.whl", hash = "sha256:84008a41e51615a49fc9966191ff91509e3c40b939176e643fd50a5c2196b8f8", size = 9979, upload-time = "2022-08-14T12:40:09.779Z" },
]

[[package]]
name = "mpmath"
version = "1.3.0"
source = { registry = "https://pypi.org/simple" }
sdist = { url = "https://files.pythonhosted.org/packages/e0/47/dd32fa426cc72114383ac549964eecb20ecfd886d1e5ccf5340b55b02f57/mpmath-1.3.0.tar.gz", hash = "sha256:7a28eb2a9774d00c7bc92411c19a89209d5da7c4c9a9e227be8330a23a25b91f", size = 508106, upload-time = "2023-03-07T16:47:11.061Z" }
wheels = [
    { url = "https://files.pythonhosted.org/packages/43/e3/7d92a15f894aa0c9c4b49b8ee9ac9850d6e63b03c9c32c0367a13ae62209/mpmath-1.3.0-py3-none-any.whl", hash = "sha256:a0b2b9fe80bbcd81a6647ff13108738cfb482d481d826cc0e02f5b35e5c88d2c", size = 536198, upload-time = "2023-03-07T16:47:09.197Z" },
]

[[package]]
name = "mypy"
version = "1.17.0"
source = { registry = "https://pypi.org/simple" }
dependencies = [
    { name = "mypy-extensions" },
    { name = "pathspec" },
    { name = "typing-extensions" },
]
sdist = { url = "https://files.pythonhosted.org/packages/1e/e3/034322d5a779685218ed69286c32faa505247f1f096251ef66c8fd203b08/mypy-1.17.0.tar.gz", hash = "sha256:e5d7ccc08ba089c06e2f5629c660388ef1fee708444f1dee0b9203fa031dee03", size = 3352114, upload-time = "2025-07-14T20:34:30.181Z" }
wheels = [
    { url = "https://files.pythonhosted.org/packages/12/e9/e6824ed620bbf51d3bf4d6cbbe4953e83eaf31a448d1b3cfb3620ccb641c/mypy-1.17.0-cp312-cp312-macosx_10_13_x86_64.whl", hash = "sha256:f986f1cab8dbec39ba6e0eaa42d4d3ac6686516a5d3dccd64be095db05ebc6bb", size = 11086395, upload-time = "2025-07-14T20:34:11.452Z" },
    { url = "https://files.pythonhosted.org/packages/ba/51/a4afd1ae279707953be175d303f04a5a7bd7e28dc62463ad29c1c857927e/mypy-1.17.0-cp312-cp312-macosx_11_0_arm64.whl", hash = "sha256:51e455a54d199dd6e931cd7ea987d061c2afbaf0960f7f66deef47c90d1b304d", size = 10120052, upload-time = "2025-07-14T20:33:09.897Z" },
    { url = "https://files.pythonhosted.org/packages/8a/71/19adfeac926ba8205f1d1466d0d360d07b46486bf64360c54cb5a2bd86a8/mypy-1.17.0-cp312-cp312-manylinux2014_aarch64.manylinux_2_17_aarch64.manylinux_2_28_aarch64.whl", hash = "sha256:3204d773bab5ff4ebbd1f8efa11b498027cd57017c003ae970f310e5b96be8d8", size = 11861806, upload-time = "2025-07-14T20:32:16.028Z" },
    { url = "https://files.pythonhosted.org/packages/0b/64/d6120eca3835baf7179e6797a0b61d6c47e0bc2324b1f6819d8428d5b9ba/mypy-1.17.0-cp312-cp312-manylinux2014_x86_64.manylinux_2_17_x86_64.manylinux_2_28_x86_64.whl", hash = "sha256:1051df7ec0886fa246a530ae917c473491e9a0ba6938cfd0ec2abc1076495c3e", size = 12744371, upload-time = "2025-07-14T20:33:33.503Z" },
    { url = "https://files.pythonhosted.org/packages/1f/dc/56f53b5255a166f5bd0f137eed960e5065f2744509dfe69474ff0ba772a5/mypy-1.17.0-cp312-cp312-musllinux_1_2_x86_64.whl", hash = "sha256:f773c6d14dcc108a5b141b4456b0871df638eb411a89cd1c0c001fc4a9d08fc8", size = 12914558, upload-time = "2025-07-14T20:33:56.961Z" },
    { url = "https://files.pythonhosted.org/packages/69/ac/070bad311171badc9add2910e7f89271695a25c136de24bbafc7eded56d5/mypy-1.17.0-cp312-cp312-win_amd64.whl", hash = "sha256:1619a485fd0e9c959b943c7b519ed26b712de3002d7de43154a489a2d0fd817d", size = 9585447, upload-time = "2025-07-14T20:32:20.594Z" },
    { url = "https://files.pythonhosted.org/packages/be/7b/5f8ab461369b9e62157072156935cec9d272196556bdc7c2ff5f4c7c0f9b/mypy-1.17.0-cp313-cp313-macosx_10_13_x86_64.whl", hash = "sha256:2c41aa59211e49d717d92b3bb1238c06d387c9325d3122085113c79118bebb06", size = 11070019, upload-time = "2025-07-14T20:32:07.99Z" },
    { url = "https://files.pythonhosted.org/packages/9c/f8/c49c9e5a2ac0badcc54beb24e774d2499748302c9568f7f09e8730e953fa/mypy-1.17.0-cp313-cp313-macosx_11_0_arm64.whl", hash = "sha256:0e69db1fb65b3114f98c753e3930a00514f5b68794ba80590eb02090d54a5d4a", size = 10114457, upload-time = "2025-07-14T20:33:47.285Z" },
    { url = "https://files.pythonhosted.org/packages/89/0c/fb3f9c939ad9beed3e328008b3fb90b20fda2cddc0f7e4c20dbefefc3b33/mypy-1.17.0-cp313-cp313-manylinux2014_aarch64.manylinux_2_17_aarch64.manylinux_2_28_aarch64.whl", hash = "sha256:03ba330b76710f83d6ac500053f7727270b6b8553b0423348ffb3af6f2f7b889", size = 11857838, upload-time = "2025-07-14T20:33:14.462Z" },
    { url = "https://files.pythonhosted.org/packages/4c/66/85607ab5137d65e4f54d9797b77d5a038ef34f714929cf8ad30b03f628df/mypy-1.17.0-cp313-cp313-manylinux2014_x86_64.manylinux_2_17_x86_64.manylinux_2_28_x86_64.whl", hash = "sha256:037bc0f0b124ce46bfde955c647f3e395c6174476a968c0f22c95a8d2f589bba", size = 12731358, upload-time = "2025-07-14T20:32:25.579Z" },
    { url = "https://files.pythonhosted.org/packages/73/d0/341dbbfb35ce53d01f8f2969facbb66486cee9804048bf6c01b048127501/mypy-1.17.0-cp313-cp313-musllinux_1_2_x86_64.whl", hash = "sha256:c38876106cb6132259683632b287238858bd58de267d80defb6f418e9ee50658", size = 12917480, upload-time = "2025-07-14T20:34:21.868Z" },
    { url = "https://files.pythonhosted.org/packages/64/63/70c8b7dbfc520089ac48d01367a97e8acd734f65bd07813081f508a8c94c/mypy-1.17.0-cp313-cp313-win_amd64.whl", hash = "sha256:d30ba01c0f151998f367506fab31c2ac4527e6a7b2690107c7a7f9e3cb419a9c", size = 9589666, upload-time = "2025-07-14T20:34:16.841Z" },
    { url = "https://files.pythonhosted.org/packages/e3/fc/ee058cc4316f219078464555873e99d170bde1d9569abd833300dbeb484a/mypy-1.17.0-py3-none-any.whl", hash = "sha256:15d9d0018237ab058e5de3d8fce61b6fa72cc59cc78fd91f1b474bce12abf496", size = 2283195, upload-time = "2025-07-14T20:31:54.753Z" },
]

[[package]]
name = "mypy-extensions"
version = "1.1.0"
source = { registry = "https://pypi.org/simple" }
sdist = { url = "https://files.pythonhosted.org/packages/a2/6e/371856a3fb9d31ca8dac321cda606860fa4548858c0cc45d9d1d4ca2628b/mypy_extensions-1.1.0.tar.gz", hash = "sha256:52e68efc3284861e772bbcd66823fde5ae21fd2fdb51c62a211403730b916558", size = 6343, upload-time = "2025-04-22T14:54:24.164Z" }
wheels = [
    { url = "https://files.pythonhosted.org/packages/79/7b/2c79738432f5c924bef5071f933bcc9efd0473bac3b4aa584a6f7c1c8df8/mypy_extensions-1.1.0-py3-none-any.whl", hash = "sha256:1be4cccdb0f2482337c4743e60421de3a356cd97508abadd57d47403e94f5505", size = 4963, upload-time = "2025-04-22T14:54:22.983Z" },
]

[[package]]
name = "networkx"
version = "3.5"
source = { registry = "https://pypi.org/simple" }
sdist = { url = "https://files.pythonhosted.org/packages/6c/4f/ccdb8ad3a38e583f214547fd2f7ff1fc160c43a75af88e6aec213404b96a/networkx-3.5.tar.gz", hash = "sha256:d4c6f9cf81f52d69230866796b82afbccdec3db7ae4fbd1b65ea750feed50037", size = 2471065, upload-time = "2025-05-29T11:35:07.804Z" }
wheels = [
    { url = "https://files.pythonhosted.org/packages/eb/8d/776adee7bbf76365fdd7f2552710282c79a4ead5d2a46408c9043a2b70ba/networkx-3.5-py3-none-any.whl", hash = "sha256:0030d386a9a06dee3565298b4a734b68589749a544acbb6c412dc9e2489ec6ec", size = 2034406, upload-time = "2025-05-29T11:35:04.961Z" },
]

[[package]]
name = "nodeenv"
version = "1.9.1"
source = { registry = "https://pypi.org/simple" }
sdist = { url = "https://files.pythonhosted.org/packages/43/16/fc88b08840de0e0a72a2f9d8c6bae36be573e475a6326ae854bcc549fc45/nodeenv-1.9.1.tar.gz", hash = "sha256:6ec12890a2dab7946721edbfbcd91f3319c6ccc9aec47be7c7e6b7011ee6645f", size = 47437, upload-time = "2024-06-04T18:44:11.171Z" }
wheels = [
    { url = "https://files.pythonhosted.org/packages/d2/1d/1b658dbd2b9fa9c4c9f32accbfc0205d532c8c6194dc0f2a4c0428e7128a/nodeenv-1.9.1-py2.py3-none-any.whl", hash = "sha256:ba11c9782d29c27c70ffbdda2d7415098754709be8a7056d79a737cd901155c9", size = 22314, upload-time = "2024-06-04T18:44:08.352Z" },
]

[[package]]
name = "numpy"
version = "2.3.1"
source = { registry = "https://pypi.org/simple" }
sdist = { url = "https://files.pythonhosted.org/packages/2e/19/d7c972dfe90a353dbd3efbbe1d14a5951de80c99c9dc1b93cd998d51dc0f/numpy-2.3.1.tar.gz", hash = "sha256:1ec9ae20a4226da374362cca3c62cd753faf2f951440b0e3b98e93c235441d2b", size = 20390372, upload-time = "2025-06-21T12:28:33.469Z" }
wheels = [
    { url = "https://files.pythonhosted.org/packages/c6/56/71ad5022e2f63cfe0ca93559403d0edef14aea70a841d640bd13cdba578e/numpy-2.3.1-cp312-cp312-macosx_10_13_x86_64.whl", hash = "sha256:2959d8f268f3d8ee402b04a9ec4bb7604555aeacf78b360dc4ec27f1d508177d", size = 20896664, upload-time = "2025-06-21T12:15:30.845Z" },
    { url = "https://files.pythonhosted.org/packages/25/65/2db52ba049813670f7f987cc5db6dac9be7cd95e923cc6832b3d32d87cef/numpy-2.3.1-cp312-cp312-macosx_11_0_arm64.whl", hash = "sha256:762e0c0c6b56bdedfef9a8e1d4538556438288c4276901ea008ae44091954e29", size = 14131078, upload-time = "2025-06-21T12:15:52.23Z" },
    { url = "https://files.pythonhosted.org/packages/57/dd/28fa3c17b0e751047ac928c1e1b6990238faad76e9b147e585b573d9d1bd/numpy-2.3.1-cp312-cp312-macosx_14_0_arm64.whl", hash = "sha256:867ef172a0976aaa1f1d1b63cf2090de8b636a7674607d514505fb7276ab08fc", size = 5112554, upload-time = "2025-06-21T12:16:01.434Z" },
    { url = "https://files.pythonhosted.org/packages/c9/fc/84ea0cba8e760c4644b708b6819d91784c290288c27aca916115e3311d17/numpy-2.3.1-cp312-cp312-macosx_14_0_x86_64.whl", hash = "sha256:4e602e1b8682c2b833af89ba641ad4176053aaa50f5cacda1a27004352dde943", size = 6646560, upload-time = "2025-06-21T12:16:11.895Z" },
    { url = "https://files.pythonhosted.org/packages/61/b2/512b0c2ddec985ad1e496b0bd853eeb572315c0f07cd6997473ced8f15e2/numpy-2.3.1-cp312-cp312-manylinux_2_28_aarch64.whl", hash = "sha256:8e333040d069eba1652fb08962ec5b76af7f2c7bce1df7e1418c8055cf776f25", size = 14260638, upload-time = "2025-06-21T12:16:32.611Z" },
    { url = "https://files.pythonhosted.org/packages/6e/45/c51cb248e679a6c6ab14b7a8e3ead3f4a3fe7425fc7a6f98b3f147bec532/numpy-2.3.1-cp312-cp312-manylinux_2_28_x86_64.whl", hash = "sha256:e7cbf5a5eafd8d230a3ce356d892512185230e4781a361229bd902ff403bc660", size = 16632729, upload-time = "2025-06-21T12:16:57.439Z" },
    { url = "https://files.pythonhosted.org/packages/e4/ff/feb4be2e5c09a3da161b412019caf47183099cbea1132fd98061808c2df2/numpy-2.3.1-cp312-cp312-musllinux_1_2_aarch64.whl", hash = "sha256:5f1b8f26d1086835f442286c1d9b64bb3974b0b1e41bb105358fd07d20872952", size = 15565330, upload-time = "2025-06-21T12:17:20.638Z" },
    { url = "https://files.pythonhosted.org/packages/bc/6d/ceafe87587101e9ab0d370e4f6e5f3f3a85b9a697f2318738e5e7e176ce3/numpy-2.3.1-cp312-cp312-musllinux_1_2_x86_64.whl", hash = "sha256:ee8340cb48c9b7a5899d1149eece41ca535513a9698098edbade2a8e7a84da77", size = 18361734, upload-time = "2025-06-21T12:17:47.938Z" },
    { url = "https://files.pythonhosted.org/packages/2b/19/0fb49a3ea088be691f040c9bf1817e4669a339d6e98579f91859b902c636/numpy-2.3.1-cp312-cp312-win32.whl", hash = "sha256:e772dda20a6002ef7061713dc1e2585bc1b534e7909b2030b5a46dae8ff077ab", size = 6320411, upload-time = "2025-06-21T12:17:58.475Z" },
    { url = "https://files.pythonhosted.org/packages/b1/3e/e28f4c1dd9e042eb57a3eb652f200225e311b608632bc727ae378623d4f8/numpy-2.3.1-cp312-cp312-win_amd64.whl", hash = "sha256:cfecc7822543abdea6de08758091da655ea2210b8ffa1faf116b940693d3df76", size = 12734973, upload-time = "2025-06-21T12:18:17.601Z" },
    { url = "https://files.pythonhosted.org/packages/04/a8/8a5e9079dc722acf53522b8f8842e79541ea81835e9b5483388701421073/numpy-2.3.1-cp312-cp312-win_arm64.whl", hash = "sha256:7be91b2239af2658653c5bb6f1b8bccafaf08226a258caf78ce44710a0160d30", size = 10191491, upload-time = "2025-06-21T12:18:33.585Z" },
    { url = "https://files.pythonhosted.org/packages/d4/bd/35ad97006d8abff8631293f8ea6adf07b0108ce6fec68da3c3fcca1197f2/numpy-2.3.1-cp313-cp313-macosx_10_13_x86_64.whl", hash = "sha256:25a1992b0a3fdcdaec9f552ef10d8103186f5397ab45e2d25f8ac51b1a6b97e8", size = 20889381, upload-time = "2025-06-21T12:19:04.103Z" },
    { url = "https://files.pythonhosted.org/packages/f1/4f/df5923874d8095b6062495b39729178eef4a922119cee32a12ee1bd4664c/numpy-2.3.1-cp313-cp313-macosx_11_0_arm64.whl", hash = "sha256:7dea630156d39b02a63c18f508f85010230409db5b2927ba59c8ba4ab3e8272e", size = 14152726, upload-time = "2025-06-21T12:19:25.599Z" },
    { url = "https://files.pythonhosted.org/packages/8c/0f/a1f269b125806212a876f7efb049b06c6f8772cf0121139f97774cd95626/numpy-2.3.1-cp313-cp313-macosx_14_0_arm64.whl", hash = "sha256:bada6058dd886061f10ea15f230ccf7dfff40572e99fef440a4a857c8728c9c0", size = 5105145, upload-time = "2025-06-21T12:19:34.782Z" },
    { url = "https://files.pythonhosted.org/packages/6d/63/a7f7fd5f375b0361682f6ffbf686787e82b7bbd561268e4f30afad2bb3c0/numpy-2.3.1-cp313-cp313-macosx_14_0_x86_64.whl", hash = "sha256:a894f3816eb17b29e4783e5873f92faf55b710c2519e5c351767c51f79d8526d", size = 6639409, upload-time = "2025-06-21T12:19:45.228Z" },
    { url = "https://files.pythonhosted.org/packages/bf/0d/1854a4121af895aab383f4aa233748f1df4671ef331d898e32426756a8a6/numpy-2.3.1-cp313-cp313-manylinux_2_28_aarch64.whl", hash = "sha256:18703df6c4a4fee55fd3d6e5a253d01c5d33a295409b03fda0c86b3ca2ff41a1", size = 14257630, upload-time = "2025-06-21T12:20:06.544Z" },
    { url = "https://files.pythonhosted.org/packages/50/30/af1b277b443f2fb08acf1c55ce9d68ee540043f158630d62cef012750f9f/numpy-2.3.1-cp313-cp313-manylinux_2_28_x86_64.whl", hash = "sha256:5902660491bd7a48b2ec16c23ccb9124b8abfd9583c5fdfa123fe6b421e03de1", size = 16627546, upload-time = "2025-06-21T12:20:31.002Z" },
    { url = "https://files.pythonhosted.org/packages/6e/ec/3b68220c277e463095342d254c61be8144c31208db18d3fd8ef02712bcd6/numpy-2.3.1-cp313-cp313-musllinux_1_2_aarch64.whl", hash = "sha256:36890eb9e9d2081137bd78d29050ba63b8dab95dff7912eadf1185e80074b2a0", size = 15562538, upload-time = "2025-06-21T12:20:54.322Z" },
    { url = "https://files.pythonhosted.org/packages/77/2b/4014f2bcc4404484021c74d4c5ee8eb3de7e3f7ac75f06672f8dcf85140a/numpy-2.3.1-cp313-cp313-musllinux_1_2_x86_64.whl", hash = "sha256:a780033466159c2270531e2b8ac063704592a0bc62ec4a1b991c7c40705eb0e8", size = 18360327, upload-time = "2025-06-21T12:21:21.053Z" },
    { url = "https://files.pythonhosted.org/packages/40/8d/2ddd6c9b30fcf920837b8672f6c65590c7d92e43084c25fc65edc22e93ca/numpy-2.3.1-cp313-cp313-win32.whl", hash = "sha256:39bff12c076812595c3a306f22bfe49919c5513aa1e0e70fac756a0be7c2a2b8", size = 6312330, upload-time = "2025-06-21T12:25:07.447Z" },
    { url = "https://files.pythonhosted.org/packages/dd/c8/beaba449925988d415efccb45bf977ff8327a02f655090627318f6398c7b/numpy-2.3.1-cp313-cp313-win_amd64.whl", hash = "sha256:8d5ee6eec45f08ce507a6570e06f2f879b374a552087a4179ea7838edbcbfa42", size = 12731565, upload-time = "2025-06-21T12:25:26.444Z" },
    { url = "https://files.pythonhosted.org/packages/0b/c3/5c0c575d7ec78c1126998071f58facfc124006635da75b090805e642c62e/numpy-2.3.1-cp313-cp313-win_arm64.whl", hash = "sha256:0c4d9e0a8368db90f93bd192bfa771ace63137c3488d198ee21dfb8e7771916e", size = 10190262, upload-time = "2025-06-21T12:25:42.196Z" },
    { url = "https://files.pythonhosted.org/packages/ea/19/a029cd335cf72f79d2644dcfc22d90f09caa86265cbbde3b5702ccef6890/numpy-2.3.1-cp313-cp313t-macosx_10_13_x86_64.whl", hash = "sha256:b0b5397374f32ec0649dd98c652a1798192042e715df918c20672c62fb52d4b8", size = 20987593, upload-time = "2025-06-21T12:21:51.664Z" },
    { url = "https://files.pythonhosted.org/packages/25/91/8ea8894406209107d9ce19b66314194675d31761fe2cb3c84fe2eeae2f37/numpy-2.3.1-cp313-cp313t-macosx_11_0_arm64.whl", hash = "sha256:c5bdf2015ccfcee8253fb8be695516ac4457c743473a43290fd36eba6a1777eb", size = 14300523, upload-time = "2025-06-21T12:22:13.583Z" },
    { url = "https://files.pythonhosted.org/packages/a6/7f/06187b0066eefc9e7ce77d5f2ddb4e314a55220ad62dd0bfc9f2c44bac14/numpy-2.3.1-cp313-cp313t-macosx_14_0_arm64.whl", hash = "sha256:d70f20df7f08b90a2062c1f07737dd340adccf2068d0f1b9b3d56e2038979fee", size = 5227993, upload-time = "2025-06-21T12:22:22.53Z" },
    { url = "https://files.pythonhosted.org/packages/e8/ec/a926c293c605fa75e9cfb09f1e4840098ed46d2edaa6e2152ee35dc01ed3/numpy-2.3.1-cp313-cp313t-macosx_14_0_x86_64.whl", hash = "sha256:2fb86b7e58f9ac50e1e9dd1290154107e47d1eef23a0ae9145ded06ea606f992", size = 6736652, upload-time = "2025-06-21T12:22:33.629Z" },
    { url = "https://files.pythonhosted.org/packages/e3/62/d68e52fb6fde5586650d4c0ce0b05ff3a48ad4df4ffd1b8866479d1d671d/numpy-2.3.1-cp313-cp313t-manylinux_2_28_aarch64.whl", hash = "sha256:23ab05b2d241f76cb883ce8b9a93a680752fbfcbd51c50eff0b88b979e471d8c", size = 14331561, upload-time = "2025-06-21T12:22:55.056Z" },
    { url = "https://files.pythonhosted.org/packages/fc/ec/b74d3f2430960044bdad6900d9f5edc2dc0fb8bf5a0be0f65287bf2cbe27/numpy-2.3.1-cp313-cp313t-manylinux_2_28_x86_64.whl", hash = "sha256:ce2ce9e5de4703a673e705183f64fd5da5bf36e7beddcb63a25ee2286e71ca48", size = 16693349, upload-time = "2025-06-21T12:23:20.53Z" },
    { url = "https://files.pythonhosted.org/packages/0d/15/def96774b9d7eb198ddadfcbd20281b20ebb510580419197e225f5c55c3e/numpy-2.3.1-cp313-cp313t-musllinux_1_2_aarch64.whl", hash = "sha256:c4913079974eeb5c16ccfd2b1f09354b8fed7e0d6f2cab933104a09a6419b1ee", size = 15642053, upload-time = "2025-06-21T12:23:43.697Z" },
    { url = "https://files.pythonhosted.org/packages/2b/57/c3203974762a759540c6ae71d0ea2341c1fa41d84e4971a8e76d7141678a/numpy-2.3.1-cp313-cp313t-musllinux_1_2_x86_64.whl", hash = "sha256:010ce9b4f00d5c036053ca684c77441f2f2c934fd23bee058b4d6f196efd8280", size = 18434184, upload-time = "2025-06-21T12:24:10.708Z" },
    { url = "https://files.pythonhosted.org/packages/22/8a/ccdf201457ed8ac6245187850aff4ca56a79edbea4829f4e9f14d46fa9a5/numpy-2.3.1-cp313-cp313t-win32.whl", hash = "sha256:6269b9edfe32912584ec496d91b00b6d34282ca1d07eb10e82dfc780907d6c2e", size = 6440678, upload-time = "2025-06-21T12:24:21.596Z" },
    { url = "https://files.pythonhosted.org/packages/f1/7e/7f431d8bd8eb7e03d79294aed238b1b0b174b3148570d03a8a8a8f6a0da9/numpy-2.3.1-cp313-cp313t-win_amd64.whl", hash = "sha256:2a809637460e88a113e186e87f228d74ae2852a2e0c44de275263376f17b5bdc", size = 12870697, upload-time = "2025-06-21T12:24:40.644Z" },
    { url = "https://files.pythonhosted.org/packages/d4/ca/af82bf0fad4c3e573c6930ed743b5308492ff19917c7caaf2f9b6f9e2e98/numpy-2.3.1-cp313-cp313t-win_arm64.whl", hash = "sha256:eccb9a159db9aed60800187bc47a6d3451553f0e1b08b068d8b277ddfbb9b244", size = 10260376, upload-time = "2025-06-21T12:24:56.884Z" },
]

[[package]]
name = "nvidia-cublas-cu12"
version = "12.6.4.1"
source = { registry = "https://pypi.org/simple" }
wheels = [
    { url = "https://files.pythonhosted.org/packages/af/eb/ff4b8c503fa1f1796679dce648854d58751982426e4e4b37d6fce49d259c/nvidia_cublas_cu12-12.6.4.1-py3-none-manylinux2014_x86_64.manylinux_2_17_x86_64.whl", hash = "sha256:08ed2686e9875d01b58e3cb379c6896df8e76c75e0d4a7f7dace3d7b6d9ef8eb", size = 393138322, upload-time = "2024-11-20T17:40:25.65Z" },
]

[[package]]
name = "nvidia-cuda-cupti-cu12"
version = "12.6.80"
source = { registry = "https://pypi.org/simple" }
wheels = [
    { url = "https://files.pythonhosted.org/packages/49/60/7b6497946d74bcf1de852a21824d63baad12cd417db4195fc1bfe59db953/nvidia_cuda_cupti_cu12-12.6.80-py3-none-manylinux2014_x86_64.manylinux_2_17_x86_64.whl", hash = "sha256:6768bad6cab4f19e8292125e5f1ac8aa7d1718704012a0e3272a6f61c4bce132", size = 8917980, upload-time = "2024-11-20T17:36:04.019Z" },
    { url = "https://files.pythonhosted.org/packages/a5/24/120ee57b218d9952c379d1e026c4479c9ece9997a4fb46303611ee48f038/nvidia_cuda_cupti_cu12-12.6.80-py3-none-manylinux2014_x86_64.whl", hash = "sha256:a3eff6cdfcc6a4c35db968a06fcadb061cbc7d6dde548609a941ff8701b98b73", size = 8917972, upload-time = "2024-10-01T16:58:06.036Z" },
]

[[package]]
name = "nvidia-cuda-nvrtc-cu12"
version = "12.6.77"
source = { registry = "https://pypi.org/simple" }
wheels = [
    { url = "https://files.pythonhosted.org/packages/75/2e/46030320b5a80661e88039f59060d1790298b4718944a65a7f2aeda3d9e9/nvidia_cuda_nvrtc_cu12-12.6.77-py3-none-manylinux2014_x86_64.whl", hash = "sha256:35b0cc6ee3a9636d5409133e79273ce1f3fd087abb0532d2d2e8fff1fe9efc53", size = 23650380, upload-time = "2024-10-01T17:00:14.643Z" },
]

[[package]]
name = "nvidia-cuda-runtime-cu12"
version = "12.6.77"
source = { registry = "https://pypi.org/simple" }
wheels = [
    { url = "https://files.pythonhosted.org/packages/e1/23/e717c5ac26d26cf39a27fbc076240fad2e3b817e5889d671b67f4f9f49c5/nvidia_cuda_runtime_cu12-12.6.77-py3-none-manylinux2014_x86_64.manylinux_2_17_x86_64.whl", hash = "sha256:ba3b56a4f896141e25e19ab287cd71e52a6a0f4b29d0d31609f60e3b4d5219b7", size = 897690, upload-time = "2024-11-20T17:35:30.697Z" },
    { url = "https://files.pythonhosted.org/packages/f0/62/65c05e161eeddbafeca24dc461f47de550d9fa8a7e04eb213e32b55cfd99/nvidia_cuda_runtime_cu12-12.6.77-py3-none-manylinux2014_x86_64.whl", hash = "sha256:a84d15d5e1da416dd4774cb42edf5e954a3e60cc945698dc1d5be02321c44dc8", size = 897678, upload-time = "2024-10-01T16:57:33.821Z" },
]

[[package]]
name = "nvidia-cudnn-cu12"
version = "9.5.1.17"
source = { registry = "https://pypi.org/simple" }
dependencies = [
    { name = "nvidia-cublas-cu12" },
]
wheels = [
    { url = "https://files.pythonhosted.org/packages/2a/78/4535c9c7f859a64781e43c969a3a7e84c54634e319a996d43ef32ce46f83/nvidia_cudnn_cu12-9.5.1.17-py3-none-manylinux_2_28_x86_64.whl", hash = "sha256:30ac3869f6db17d170e0e556dd6cc5eee02647abc31ca856634d5a40f82c15b2", size = 570988386, upload-time = "2024-10-25T19:54:26.39Z" },
]

[[package]]
name = "nvidia-cufft-cu12"
version = "11.3.0.4"
source = { registry = "https://pypi.org/simple" }
dependencies = [
    { name = "nvidia-nvjitlink-cu12" },
]
wheels = [
    { url = "https://files.pythonhosted.org/packages/8f/16/73727675941ab8e6ffd86ca3a4b7b47065edcca7a997920b831f8147c99d/nvidia_cufft_cu12-11.3.0.4-py3-none-manylinux2014_x86_64.manylinux_2_17_x86_64.whl", hash = "sha256:ccba62eb9cef5559abd5e0d54ceed2d9934030f51163df018532142a8ec533e5", size = 200221632, upload-time = "2024-11-20T17:41:32.357Z" },
    { url = "https://files.pythonhosted.org/packages/60/de/99ec247a07ea40c969d904fc14f3a356b3e2a704121675b75c366b694ee1/nvidia_cufft_cu12-11.3.0.4-py3-none-manylinux2014_x86_64.whl", hash = "sha256:768160ac89f6f7b459bee747e8d175dbf53619cfe74b2a5636264163138013ca", size = 200221622, upload-time = "2024-10-01T17:03:58.79Z" },
]

[[package]]
name = "nvidia-cufile-cu12"
version = "1.11.1.6"
source = { registry = "https://pypi.org/simple" }
wheels = [
    { url = "https://files.pythonhosted.org/packages/b2/66/cc9876340ac68ae71b15c743ddb13f8b30d5244af344ec8322b449e35426/nvidia_cufile_cu12-1.11.1.6-py3-none-manylinux2014_x86_64.manylinux_2_17_x86_64.whl", hash = "sha256:cc23469d1c7e52ce6c1d55253273d32c565dd22068647f3aa59b3c6b005bf159", size = 1142103, upload-time = "2024-11-20T17:42:11.83Z" },
]

[[package]]
name = "nvidia-curand-cu12"
version = "10.3.7.77"
source = { registry = "https://pypi.org/simple" }
wheels = [
    { url = "https://files.pythonhosted.org/packages/73/1b/44a01c4e70933637c93e6e1a8063d1e998b50213a6b65ac5a9169c47e98e/nvidia_curand_cu12-10.3.7.77-py3-none-manylinux2014_x86_64.manylinux_2_17_x86_64.whl", hash = "sha256:a42cd1344297f70b9e39a1e4f467a4e1c10f1da54ff7a85c12197f6c652c8bdf", size = 56279010, upload-time = "2024-11-20T17:42:50.958Z" },
    { url = "https://files.pythonhosted.org/packages/4a/aa/2c7ff0b5ee02eaef890c0ce7d4f74bc30901871c5e45dee1ae6d0083cd80/nvidia_curand_cu12-10.3.7.77-py3-none-manylinux2014_x86_64.whl", hash = "sha256:99f1a32f1ac2bd134897fc7a203f779303261268a65762a623bf30cc9fe79117", size = 56279000, upload-time = "2024-10-01T17:04:45.274Z" },
]

[[package]]
name = "nvidia-cusolver-cu12"
version = "11.7.1.2"
source = { registry = "https://pypi.org/simple" }
dependencies = [
    { name = "nvidia-cublas-cu12" },
    { name = "nvidia-cusparse-cu12" },
    { name = "nvidia-nvjitlink-cu12" },
]
wheels = [
    { url = "https://files.pythonhosted.org/packages/f0/6e/c2cf12c9ff8b872e92b4a5740701e51ff17689c4d726fca91875b07f655d/nvidia_cusolver_cu12-11.7.1.2-py3-none-manylinux2014_x86_64.manylinux_2_17_x86_64.whl", hash = "sha256:e9e49843a7707e42022babb9bcfa33c29857a93b88020c4e4434656a655b698c", size = 158229790, upload-time = "2024-11-20T17:43:43.211Z" },
    { url = "https://files.pythonhosted.org/packages/9f/81/baba53585da791d043c10084cf9553e074548408e04ae884cfe9193bd484/nvidia_cusolver_cu12-11.7.1.2-py3-none-manylinux2014_x86_64.whl", hash = "sha256:6cf28f17f64107a0c4d7802be5ff5537b2130bfc112f25d5a30df227058ca0e6", size = 158229780, upload-time = "2024-10-01T17:05:39.875Z" },
]

[[package]]
name = "nvidia-cusparse-cu12"
version = "12.5.4.2"
source = { registry = "https://pypi.org/simple" }
dependencies = [
    { name = "nvidia-nvjitlink-cu12" },
]
wheels = [
    { url = "https://files.pythonhosted.org/packages/06/1e/b8b7c2f4099a37b96af5c9bb158632ea9e5d9d27d7391d7eb8fc45236674/nvidia_cusparse_cu12-12.5.4.2-py3-none-manylinux2014_x86_64.manylinux_2_17_x86_64.whl", hash = "sha256:7556d9eca156e18184b94947ade0fba5bb47d69cec46bf8660fd2c71a4b48b73", size = 216561367, upload-time = "2024-11-20T17:44:54.824Z" },
    { url = "https://files.pythonhosted.org/packages/43/ac/64c4316ba163e8217a99680c7605f779accffc6a4bcd0c778c12948d3707/nvidia_cusparse_cu12-12.5.4.2-py3-none-manylinux2014_x86_64.whl", hash = "sha256:23749a6571191a215cb74d1cdbff4a86e7b19f1200c071b3fcf844a5bea23a2f", size = 216561357, upload-time = "2024-10-01T17:06:29.861Z" },
]

[[package]]
name = "nvidia-cusparselt-cu12"
version = "0.6.3"
source = { registry = "https://pypi.org/simple" }
wheels = [
    { url = "https://files.pythonhosted.org/packages/3b/9a/72ef35b399b0e183bc2e8f6f558036922d453c4d8237dab26c666a04244b/nvidia_cusparselt_cu12-0.6.3-py3-none-manylinux2014_x86_64.whl", hash = "sha256:e5c8a26c36445dd2e6812f1177978a24e2d37cacce7e090f297a688d1ec44f46", size = 156785796, upload-time = "2024-10-15T21:29:17.709Z" },
]

[[package]]
name = "nvidia-nccl-cu12"
version = "2.26.2"
source = { registry = "https://pypi.org/simple" }
wheels = [
    { url = "https://files.pythonhosted.org/packages/67/ca/f42388aed0fddd64ade7493dbba36e1f534d4e6fdbdd355c6a90030ae028/nvidia_nccl_cu12-2.26.2-py3-none-manylinux2014_x86_64.manylinux_2_17_x86_64.whl", hash = "sha256:694cf3879a206553cc9d7dbda76b13efaf610fdb70a50cba303de1b0d1530ac6", size = 201319755, upload-time = "2025-03-13T00:29:55.296Z" },
]

[[package]]
name = "nvidia-nvjitlink-cu12"
version = "12.6.85"
source = { registry = "https://pypi.org/simple" }
wheels = [
    { url = "https://files.pythonhosted.org/packages/9d/d7/c5383e47c7e9bf1c99d5bd2a8c935af2b6d705ad831a7ec5c97db4d82f4f/nvidia_nvjitlink_cu12-12.6.85-py3-none-manylinux2010_x86_64.manylinux_2_12_x86_64.whl", hash = "sha256:eedc36df9e88b682efe4309aa16b5b4e78c2407eac59e8c10a6a47535164369a", size = 19744971, upload-time = "2024-11-20T17:46:53.366Z" },
]

[[package]]
name = "nvidia-nvtx-cu12"
version = "12.6.77"
source = { registry = "https://pypi.org/simple" }
wheels = [
    { url = "https://files.pythonhosted.org/packages/56/9a/fff8376f8e3d084cd1530e1ef7b879bb7d6d265620c95c1b322725c694f4/nvidia_nvtx_cu12-12.6.77-py3-none-manylinux2014_x86_64.manylinux_2_17_x86_64.whl", hash = "sha256:b90bed3df379fa79afbd21be8e04a0314336b8ae16768b58f2d34cb1d04cd7d2", size = 89276, upload-time = "2024-11-20T17:38:27.621Z" },
    { url = "https://files.pythonhosted.org/packages/9e/4e/0d0c945463719429b7bd21dece907ad0bde437a2ff12b9b12fee94722ab0/nvidia_nvtx_cu12-12.6.77-py3-none-manylinux2014_x86_64.whl", hash = "sha256:6574241a3ec5fdc9334353ab8c479fe75841dbe8f4532a8fc97ce63503330ba1", size = 89265, upload-time = "2024-10-01T17:00:38.172Z" },
]

[[package]]
name = "openapi-pydantic"
version = "0.5.1"
source = { registry = "https://pypi.org/simple" }
dependencies = [
    { name = "pydantic" },
]
sdist = { url = "https://files.pythonhosted.org/packages/02/2e/58d83848dd1a79cb92ed8e63f6ba901ca282c5f09d04af9423ec26c56fd7/openapi_pydantic-0.5.1.tar.gz", hash = "sha256:ff6835af6bde7a459fb93eb93bb92b8749b754fc6e51b2f1590a19dc3005ee0d", size = 60892, upload-time = "2025-01-08T19:29:27.083Z" }
wheels = [
    { url = "https://files.pythonhosted.org/packages/12/cf/03675d8bd8ecbf4445504d8071adab19f5f993676795708e36402ab38263/openapi_pydantic-0.5.1-py3-none-any.whl", hash = "sha256:a3a09ef4586f5bd760a8df7f43028b60cafb6d9f61de2acba9574766255ab146", size = 96381, upload-time = "2025-01-08T19:29:25.275Z" },
]

[[package]]
name = "owlready2"
version = "0.48"
source = { registry = "https://pypi.org/simple" }
sdist = { url = "https://files.pythonhosted.org/packages/8d/79/01daa72fbd07b1d4dd0907356d0ae486a684f0bd4654430f27a3e31206ee/owlready2-0.48.tar.gz", hash = "sha256:86b4d8500d769a674c524b54397fdd738ff5d0a96878432b69f4d606d6a7a4d8", size = 27298462, upload-time = "2025-05-27T09:15:03.095Z" }

[[package]]
name = "packaging"
version = "25.0"
source = { registry = "https://pypi.org/simple" }
sdist = { url = "https://files.pythonhosted.org/packages/a1/d4/1fc4078c65507b51b96ca8f8c3ba19e6a61c8253c72794544580a7b6c24d/packaging-25.0.tar.gz", hash = "sha256:d443872c98d677bf60f6a1f2f8c1cb748e8fe762d2bf9d3148b5599295b0fc4f", size = 165727, upload-time = "2025-04-19T11:48:59.673Z" }
wheels = [
    { url = "https://files.pythonhosted.org/packages/20/12/38679034af332785aac8774540895e234f4d07f7545804097de4b666afd8/packaging-25.0-py3-none-any.whl", hash = "sha256:29572ef2b1f17581046b3a2227d5c611fb25ec70ca1ba8554b24b0e69331a484", size = 66469, upload-time = "2025-04-19T11:48:57.875Z" },
]

[[package]]
name = "pathspec"
version = "0.12.1"
source = { registry = "https://pypi.org/simple" }
sdist = { url = "https://files.pythonhosted.org/packages/ca/bc/f35b8446f4531a7cb215605d100cd88b7ac6f44ab3fc94870c120ab3adbf/pathspec-0.12.1.tar.gz", hash = "sha256:a482d51503a1ab33b1c67a6c3813a26953dbdc71c31dacaef9a838c4e29f5712", size = 51043, upload-time = "2023-12-10T22:30:45Z" }
wheels = [
    { url = "https://files.pythonhosted.org/packages/cc/20/ff623b09d963f88bfde16306a54e12ee5ea43e9b597108672ff3a408aad6/pathspec-0.12.1-py3-none-any.whl", hash = "sha256:a0d503e138a4c123b27490a4f7beda6a01c6f288df0e4a8b79c7eb0dc7b4cc08", size = 31191, upload-time = "2023-12-10T22:30:43.14Z" },
]

[[package]]
name = "pillow"
version = "11.3.0"
source = { registry = "https://pypi.org/simple" }
sdist = { url = "https://files.pythonhosted.org/packages/f3/0d/d0d6dea55cd152ce3d6767bb38a8fc10e33796ba4ba210cbab9354b6d238/pillow-11.3.0.tar.gz", hash = "sha256:3828ee7586cd0b2091b6209e5ad53e20d0649bbe87164a459d0676e035e8f523", size = 47113069, upload-time = "2025-07-01T09:16:30.666Z" }
wheels = [
    { url = "https://files.pythonhosted.org/packages/40/fe/1bc9b3ee13f68487a99ac9529968035cca2f0a51ec36892060edcc51d06a/pillow-11.3.0-cp312-cp312-macosx_10_13_x86_64.whl", hash = "sha256:fdae223722da47b024b867c1ea0be64e0df702c5e0a60e27daad39bf960dd1e4", size = 5278800, upload-time = "2025-07-01T09:14:17.648Z" },
    { url = "https://files.pythonhosted.org/packages/2c/32/7e2ac19b5713657384cec55f89065fb306b06af008cfd87e572035b27119/pillow-11.3.0-cp312-cp312-macosx_11_0_arm64.whl", hash = "sha256:921bd305b10e82b4d1f5e802b6850677f965d8394203d182f078873851dada69", size = 4686296, upload-time = "2025-07-01T09:14:19.828Z" },
    { url = "https://files.pythonhosted.org/packages/8e/1e/b9e12bbe6e4c2220effebc09ea0923a07a6da1e1f1bfbc8d7d29a01ce32b/pillow-11.3.0-cp312-cp312-manylinux2014_aarch64.manylinux_2_17_aarch64.whl", hash = "sha256:eb76541cba2f958032d79d143b98a3a6b3ea87f0959bbe256c0b5e416599fd5d", size = 5871726, upload-time = "2025-07-03T13:10:04.448Z" },
    { url = "https://files.pythonhosted.org/packages/8d/33/e9200d2bd7ba00dc3ddb78df1198a6e80d7669cce6c2bdbeb2530a74ec58/pillow-11.3.0-cp312-cp312-manylinux2014_x86_64.manylinux_2_17_x86_64.whl", hash = "sha256:67172f2944ebba3d4a7b54f2e95c786a3a50c21b88456329314caaa28cda70f6", size = 7644652, upload-time = "2025-07-03T13:10:10.391Z" },
    { url = "https://files.pythonhosted.org/packages/41/f1/6f2427a26fc683e00d985bc391bdd76d8dd4e92fac33d841127eb8fb2313/pillow-11.3.0-cp312-cp312-manylinux_2_27_aarch64.manylinux_2_28_aarch64.whl", hash = "sha256:97f07ed9f56a3b9b5f49d3661dc9607484e85c67e27f3e8be2c7d28ca032fec7", size = 5977787, upload-time = "2025-07-01T09:14:21.63Z" },
    { url = "https://files.pythonhosted.org/packages/e4/c9/06dd4a38974e24f932ff5f98ea3c546ce3f8c995d3f0985f8e5ba48bba19/pillow-11.3.0-cp312-cp312-manylinux_2_27_x86_64.manylinux_2_28_x86_64.whl", hash = "sha256:676b2815362456b5b3216b4fd5bd89d362100dc6f4945154ff172e206a22c024", size = 6645236, upload-time = "2025-07-01T09:14:23.321Z" },
    { url = "https://files.pythonhosted.org/packages/40/e7/848f69fb79843b3d91241bad658e9c14f39a32f71a301bcd1d139416d1be/pillow-11.3.0-cp312-cp312-musllinux_1_2_aarch64.whl", hash = "sha256:3e184b2f26ff146363dd07bde8b711833d7b0202e27d13540bfe2e35a323a809", size = 6086950, upload-time = "2025-07-01T09:14:25.237Z" },
    { url = "https://files.pythonhosted.org/packages/0b/1a/7cff92e695a2a29ac1958c2a0fe4c0b2393b60aac13b04a4fe2735cad52d/pillow-11.3.0-cp312-cp312-musllinux_1_2_x86_64.whl", hash = "sha256:6be31e3fc9a621e071bc17bb7de63b85cbe0bfae91bb0363c893cbe67247780d", size = 6723358, upload-time = "2025-07-01T09:14:27.053Z" },
    { url = "https://files.pythonhosted.org/packages/26/7d/73699ad77895f69edff76b0f332acc3d497f22f5d75e5360f78cbcaff248/pillow-11.3.0-cp312-cp312-win32.whl", hash = "sha256:7b161756381f0918e05e7cb8a371fff367e807770f8fe92ecb20d905d0e1c149", size = 6275079, upload-time = "2025-07-01T09:14:30.104Z" },
    { url = "https://files.pythonhosted.org/packages/8c/ce/e7dfc873bdd9828f3b6e5c2bbb74e47a98ec23cc5c74fc4e54462f0d9204/pillow-11.3.0-cp312-cp312-win_amd64.whl", hash = "sha256:a6444696fce635783440b7f7a9fc24b3ad10a9ea3f0ab66c5905be1c19ccf17d", size = 6986324, upload-time = "2025-07-01T09:14:31.899Z" },
    { url = "https://files.pythonhosted.org/packages/16/8f/b13447d1bf0b1f7467ce7d86f6e6edf66c0ad7cf44cf5c87a37f9bed9936/pillow-11.3.0-cp312-cp312-win_arm64.whl", hash = "sha256:2aceea54f957dd4448264f9bf40875da0415c83eb85f55069d89c0ed436e3542", size = 2423067, upload-time = "2025-07-01T09:14:33.709Z" },
    { url = "https://files.pythonhosted.org/packages/1e/93/0952f2ed8db3a5a4c7a11f91965d6184ebc8cd7cbb7941a260d5f018cd2d/pillow-11.3.0-cp313-cp313-ios_13_0_arm64_iphoneos.whl", hash = "sha256:1c627742b539bba4309df89171356fcb3cc5a9178355b2727d1b74a6cf155fbd", size = 2128328, upload-time = "2025-07-01T09:14:35.276Z" },
    { url = "https://files.pythonhosted.org/packages/4b/e8/100c3d114b1a0bf4042f27e0f87d2f25e857e838034e98ca98fe7b8c0a9c/pillow-11.3.0-cp313-cp313-ios_13_0_arm64_iphonesimulator.whl", hash = "sha256:30b7c02f3899d10f13d7a48163c8969e4e653f8b43416d23d13d1bbfdc93b9f8", size = 2170652, upload-time = "2025-07-01T09:14:37.203Z" },
    { url = "https://files.pythonhosted.org/packages/aa/86/3f758a28a6e381758545f7cdb4942e1cb79abd271bea932998fc0db93cb6/pillow-11.3.0-cp313-cp313-ios_13_0_x86_64_iphonesimulator.whl", hash = "sha256:7859a4cc7c9295f5838015d8cc0a9c215b77e43d07a25e460f35cf516df8626f", size = 2227443, upload-time = "2025-07-01T09:14:39.344Z" },
    { url = "https://files.pythonhosted.org/packages/01/f4/91d5b3ffa718df2f53b0dc109877993e511f4fd055d7e9508682e8aba092/pillow-11.3.0-cp313-cp313-macosx_10_13_x86_64.whl", hash = "sha256:ec1ee50470b0d050984394423d96325b744d55c701a439d2bd66089bff963d3c", size = 5278474, upload-time = "2025-07-01T09:14:41.843Z" },
    { url = "https://files.pythonhosted.org/packages/f9/0e/37d7d3eca6c879fbd9dba21268427dffda1ab00d4eb05b32923d4fbe3b12/pillow-11.3.0-cp313-cp313-macosx_11_0_arm64.whl", hash = "sha256:7db51d222548ccfd274e4572fdbf3e810a5e66b00608862f947b163e613b67dd", size = 4686038, upload-time = "2025-07-01T09:14:44.008Z" },
    { url = "https://files.pythonhosted.org/packages/ff/b0/3426e5c7f6565e752d81221af9d3676fdbb4f352317ceafd42899aaf5d8a/pillow-11.3.0-cp313-cp313-manylinux2014_aarch64.manylinux_2_17_aarch64.whl", hash = "sha256:2d6fcc902a24ac74495df63faad1884282239265c6839a0a6416d33faedfae7e", size = 5864407, upload-time = "2025-07-03T13:10:15.628Z" },
    { url = "https://files.pythonhosted.org/packages/fc/c1/c6c423134229f2a221ee53f838d4be9d82bab86f7e2f8e75e47b6bf6cd77/pillow-11.3.0-cp313-cp313-manylinux2014_x86_64.manylinux_2_17_x86_64.whl", hash = "sha256:f0f5d8f4a08090c6d6d578351a2b91acf519a54986c055af27e7a93feae6d3f1", size = 7639094, upload-time = "2025-07-03T13:10:21.857Z" },
    { url = "https://files.pythonhosted.org/packages/ba/c9/09e6746630fe6372c67c648ff9deae52a2bc20897d51fa293571977ceb5d/pillow-11.3.0-cp313-cp313-manylinux_2_27_aarch64.manylinux_2_28_aarch64.whl", hash = "sha256:c37d8ba9411d6003bba9e518db0db0c58a680ab9fe5179f040b0463644bc9805", size = 5973503, upload-time = "2025-07-01T09:14:45.698Z" },
    { url = "https://files.pythonhosted.org/packages/d5/1c/a2a29649c0b1983d3ef57ee87a66487fdeb45132df66ab30dd37f7dbe162/pillow-11.3.0-cp313-cp313-manylinux_2_27_x86_64.manylinux_2_28_x86_64.whl", hash = "sha256:13f87d581e71d9189ab21fe0efb5a23e9f28552d5be6979e84001d3b8505abe8", size = 6642574, upload-time = "2025-07-01T09:14:47.415Z" },
    { url = "https://files.pythonhosted.org/packages/36/de/d5cc31cc4b055b6c6fd990e3e7f0f8aaf36229a2698501bcb0cdf67c7146/pillow-11.3.0-cp313-cp313-musllinux_1_2_aarch64.whl", hash = "sha256:023f6d2d11784a465f09fd09a34b150ea4672e85fb3d05931d89f373ab14abb2", size = 6084060, upload-time = "2025-07-01T09:14:49.636Z" },
    { url = "https://files.pythonhosted.org/packages/d5/ea/502d938cbaeec836ac28a9b730193716f0114c41325db428e6b280513f09/pillow-11.3.0-cp313-cp313-musllinux_1_2_x86_64.whl", hash = "sha256:45dfc51ac5975b938e9809451c51734124e73b04d0f0ac621649821a63852e7b", size = 6721407, upload-time = "2025-07-01T09:14:51.962Z" },
    { url = "https://files.pythonhosted.org/packages/45/9c/9c5e2a73f125f6cbc59cc7087c8f2d649a7ae453f83bd0362ff7c9e2aee2/pillow-11.3.0-cp313-cp313-win32.whl", hash = "sha256:a4d336baed65d50d37b88ca5b60c0fa9d81e3a87d4a7930d3880d1624d5b31f3", size = 6273841, upload-time = "2025-07-01T09:14:54.142Z" },
    { url = "https://files.pythonhosted.org/packages/23/85/397c73524e0cd212067e0c969aa245b01d50183439550d24d9f55781b776/pillow-11.3.0-cp313-cp313-win_amd64.whl", hash = "sha256:0bce5c4fd0921f99d2e858dc4d4d64193407e1b99478bc5cacecba2311abde51", size = 6978450, upload-time = "2025-07-01T09:14:56.436Z" },
    { url = "https://files.pythonhosted.org/packages/17/d2/622f4547f69cd173955194b78e4d19ca4935a1b0f03a302d655c9f6aae65/pillow-11.3.0-cp313-cp313-win_arm64.whl", hash = "sha256:1904e1264881f682f02b7f8167935cce37bc97db457f8e7849dc3a6a52b99580", size = 2423055, upload-time = "2025-07-01T09:14:58.072Z" },
    { url = "https://files.pythonhosted.org/packages/dd/80/a8a2ac21dda2e82480852978416cfacd439a4b490a501a288ecf4fe2532d/pillow-11.3.0-cp313-cp313t-macosx_10_13_x86_64.whl", hash = "sha256:4c834a3921375c48ee6b9624061076bc0a32a60b5532b322cc0ea64e639dd50e", size = 5281110, upload-time = "2025-07-01T09:14:59.79Z" },
    { url = "https://files.pythonhosted.org/packages/44/d6/b79754ca790f315918732e18f82a8146d33bcd7f4494380457ea89eb883d/pillow-11.3.0-cp313-cp313t-macosx_11_0_arm64.whl", hash = "sha256:5e05688ccef30ea69b9317a9ead994b93975104a677a36a8ed8106be9260aa6d", size = 4689547, upload-time = "2025-07-01T09:15:01.648Z" },
    { url = "https://files.pythonhosted.org/packages/49/20/716b8717d331150cb00f7fdd78169c01e8e0c219732a78b0e59b6bdb2fd6/pillow-11.3.0-cp313-cp313t-manylinux2014_aarch64.manylinux_2_17_aarch64.whl", hash = "sha256:1019b04af07fc0163e2810167918cb5add8d74674b6267616021ab558dc98ced", size = 5901554, upload-time = "2025-07-03T13:10:27.018Z" },
    { url = "https://files.pythonhosted.org/packages/74/cf/a9f3a2514a65bb071075063a96f0a5cf949c2f2fce683c15ccc83b1c1cab/pillow-11.3.0-cp313-cp313t-manylinux2014_x86_64.manylinux_2_17_x86_64.whl", hash = "sha256:f944255db153ebb2b19c51fe85dd99ef0ce494123f21b9db4877ffdfc5590c7c", size = 7669132, upload-time = "2025-07-03T13:10:33.01Z" },
    { url = "https://files.pythonhosted.org/packages/98/3c/da78805cbdbee9cb43efe8261dd7cc0b4b93f2ac79b676c03159e9db2187/pillow-11.3.0-cp313-cp313t-manylinux_2_27_aarch64.manylinux_2_28_aarch64.whl", hash = "sha256:1f85acb69adf2aaee8b7da124efebbdb959a104db34d3a2cb0f3793dbae422a8", size = 6005001, upload-time = "2025-07-01T09:15:03.365Z" },
    { url = "https://files.pythonhosted.org/packages/6c/fa/ce044b91faecf30e635321351bba32bab5a7e034c60187fe9698191aef4f/pillow-11.3.0-cp313-cp313t-manylinux_2_27_x86_64.manylinux_2_28_x86_64.whl", hash = "sha256:05f6ecbeff5005399bb48d198f098a9b4b6bdf27b8487c7f38ca16eeb070cd59", size = 6668814, upload-time = "2025-07-01T09:15:05.655Z" },
    { url = "https://files.pythonhosted.org/packages/7b/51/90f9291406d09bf93686434f9183aba27b831c10c87746ff49f127ee80cb/pillow-11.3.0-cp313-cp313t-musllinux_1_2_aarch64.whl", hash = "sha256:a7bc6e6fd0395bc052f16b1a8670859964dbd7003bd0af2ff08342eb6e442cfe", size = 6113124, upload-time = "2025-07-01T09:15:07.358Z" },
    { url = "https://files.pythonhosted.org/packages/cd/5a/6fec59b1dfb619234f7636d4157d11fb4e196caeee220232a8d2ec48488d/pillow-11.3.0-cp313-cp313t-musllinux_1_2_x86_64.whl", hash = "sha256:83e1b0161c9d148125083a35c1c5a89db5b7054834fd4387499e06552035236c", size = 6747186, upload-time = "2025-07-01T09:15:09.317Z" },
    { url = "https://files.pythonhosted.org/packages/49/6b/00187a044f98255225f172de653941e61da37104a9ea60e4f6887717e2b5/pillow-11.3.0-cp313-cp313t-win32.whl", hash = "sha256:2a3117c06b8fb646639dce83694f2f9eac405472713fcb1ae887469c0d4f6788", size = 6277546, upload-time = "2025-07-01T09:15:11.311Z" },
    { url = "https://files.pythonhosted.org/packages/e8/5c/6caaba7e261c0d75bab23be79f1d06b5ad2a2ae49f028ccec801b0e853d6/pillow-11.3.0-cp313-cp313t-win_amd64.whl", hash = "sha256:857844335c95bea93fb39e0fa2726b4d9d758850b34075a7e3ff4f4fa3aa3b31", size = 6985102, upload-time = "2025-07-01T09:15:13.164Z" },
    { url = "https://files.pythonhosted.org/packages/f3/7e/b623008460c09a0cb38263c93b828c666493caee2eb34ff67f778b87e58c/pillow-11.3.0-cp313-cp313t-win_arm64.whl", hash = "sha256:8797edc41f3e8536ae4b10897ee2f637235c94f27404cac7297f7b607dd0716e", size = 2424803, upload-time = "2025-07-01T09:15:15.695Z" },
    { url = "https://files.pythonhosted.org/packages/73/f4/04905af42837292ed86cb1b1dabe03dce1edc008ef14c473c5c7e1443c5d/pillow-11.3.0-cp314-cp314-macosx_10_13_x86_64.whl", hash = "sha256:d9da3df5f9ea2a89b81bb6087177fb1f4d1c7146d583a3fe5c672c0d94e55e12", size = 5278520, upload-time = "2025-07-01T09:15:17.429Z" },
    { url = "https://files.pythonhosted.org/packages/41/b0/33d79e377a336247df6348a54e6d2a2b85d644ca202555e3faa0cf811ecc/pillow-11.3.0-cp314-cp314-macosx_11_0_arm64.whl", hash = "sha256:0b275ff9b04df7b640c59ec5a3cb113eefd3795a8df80bac69646ef699c6981a", size = 4686116, upload-time = "2025-07-01T09:15:19.423Z" },
    { url = "https://files.pythonhosted.org/packages/49/2d/ed8bc0ab219ae8768f529597d9509d184fe8a6c4741a6864fea334d25f3f/pillow-11.3.0-cp314-cp314-manylinux2014_aarch64.manylinux_2_17_aarch64.whl", hash = "sha256:0743841cabd3dba6a83f38a92672cccbd69af56e3e91777b0ee7f4dba4385632", size = 5864597, upload-time = "2025-07-03T13:10:38.404Z" },
    { url = "https://files.pythonhosted.org/packages/b5/3d/b932bb4225c80b58dfadaca9d42d08d0b7064d2d1791b6a237f87f661834/pillow-11.3.0-cp314-cp314-manylinux2014_x86_64.manylinux_2_17_x86_64.whl", hash = "sha256:2465a69cf967b8b49ee1b96d76718cd98c4e925414ead59fdf75cf0fd07df673", size = 7638246, upload-time = "2025-07-03T13:10:44.987Z" },
    { url = "https://files.pythonhosted.org/packages/09/b5/0487044b7c096f1b48f0d7ad416472c02e0e4bf6919541b111efd3cae690/pillow-11.3.0-cp314-cp314-manylinux_2_27_aarch64.manylinux_2_28_aarch64.whl", hash = "sha256:41742638139424703b4d01665b807c6468e23e699e8e90cffefe291c5832b027", size = 5973336, upload-time = "2025-07-01T09:15:21.237Z" },
    { url = "https://files.pythonhosted.org/packages/a8/2d/524f9318f6cbfcc79fbc004801ea6b607ec3f843977652fdee4857a7568b/pillow-11.3.0-cp314-cp314-manylinux_2_27_x86_64.manylinux_2_28_x86_64.whl", hash = "sha256:93efb0b4de7e340d99057415c749175e24c8864302369e05914682ba642e5d77", size = 6642699, upload-time = "2025-07-01T09:15:23.186Z" },
    { url = "https://files.pythonhosted.org/packages/6f/d2/a9a4f280c6aefedce1e8f615baaa5474e0701d86dd6f1dede66726462bbd/pillow-11.3.0-cp314-cp314-musllinux_1_2_aarch64.whl", hash = "sha256:7966e38dcd0fa11ca390aed7c6f20454443581d758242023cf36fcb319b1a874", size = 6083789, upload-time = "2025-07-01T09:15:25.1Z" },
    { url = "https://files.pythonhosted.org/packages/fe/54/86b0cd9dbb683a9d5e960b66c7379e821a19be4ac5810e2e5a715c09a0c0/pillow-11.3.0-cp314-cp314-musllinux_1_2_x86_64.whl", hash = "sha256:98a9afa7b9007c67ed84c57c9e0ad86a6000da96eaa638e4f8abe5b65ff83f0a", size = 6720386, upload-time = "2025-07-01T09:15:27.378Z" },
    { url = "https://files.pythonhosted.org/packages/e7/95/88efcaf384c3588e24259c4203b909cbe3e3c2d887af9e938c2022c9dd48/pillow-11.3.0-cp314-cp314-win32.whl", hash = "sha256:02a723e6bf909e7cea0dac1b0e0310be9d7650cd66222a5f1c571455c0a45214", size = 6370911, upload-time = "2025-07-01T09:15:29.294Z" },
    { url = "https://files.pythonhosted.org/packages/2e/cc/934e5820850ec5eb107e7b1a72dd278140731c669f396110ebc326f2a503/pillow-11.3.0-cp314-cp314-win_amd64.whl", hash = "sha256:a418486160228f64dd9e9efcd132679b7a02a5f22c982c78b6fc7dab3fefb635", size = 7117383, upload-time = "2025-07-01T09:15:31.128Z" },
    { url = "https://files.pythonhosted.org/packages/d6/e9/9c0a616a71da2a5d163aa37405e8aced9a906d574b4a214bede134e731bc/pillow-11.3.0-cp314-cp314-win_arm64.whl", hash = "sha256:155658efb5e044669c08896c0c44231c5e9abcaadbc5cd3648df2f7c0b96b9a6", size = 2511385, upload-time = "2025-07-01T09:15:33.328Z" },
    { url = "https://files.pythonhosted.org/packages/1a/33/c88376898aff369658b225262cd4f2659b13e8178e7534df9e6e1fa289f6/pillow-11.3.0-cp314-cp314t-macosx_10_13_x86_64.whl", hash = "sha256:59a03cdf019efbfeeed910bf79c7c93255c3d54bc45898ac2a4140071b02b4ae", size = 5281129, upload-time = "2025-07-01T09:15:35.194Z" },
    { url = "https://files.pythonhosted.org/packages/1f/70/d376247fb36f1844b42910911c83a02d5544ebd2a8bad9efcc0f707ea774/pillow-11.3.0-cp314-cp314t-macosx_11_0_arm64.whl", hash = "sha256:f8a5827f84d973d8636e9dc5764af4f0cf2318d26744b3d902931701b0d46653", size = 4689580, upload-time = "2025-07-01T09:15:37.114Z" },
    { url = "https://files.pythonhosted.org/packages/eb/1c/537e930496149fbac69efd2fc4329035bbe2e5475b4165439e3be9cb183b/pillow-11.3.0-cp314-cp314t-manylinux2014_aarch64.manylinux_2_17_aarch64.whl", hash = "sha256:ee92f2fd10f4adc4b43d07ec5e779932b4eb3dbfbc34790ada5a6669bc095aa6", size = 5902860, upload-time = "2025-07-03T13:10:50.248Z" },
    { url = "https://files.pythonhosted.org/packages/bd/57/80f53264954dcefeebcf9dae6e3eb1daea1b488f0be8b8fef12f79a3eb10/pillow-11.3.0-cp314-cp314t-manylinux2014_x86_64.manylinux_2_17_x86_64.whl", hash = "sha256:c96d333dcf42d01f47b37e0979b6bd73ec91eae18614864622d9b87bbd5bbf36", size = 7670694, upload-time = "2025-07-03T13:10:56.432Z" },
    { url = "https://files.pythonhosted.org/packages/70/ff/4727d3b71a8578b4587d9c276e90efad2d6fe0335fd76742a6da08132e8c/pillow-11.3.0-cp314-cp314t-manylinux_2_27_aarch64.manylinux_2_28_aarch64.whl", hash = "sha256:4c96f993ab8c98460cd0c001447bff6194403e8b1d7e149ade5f00594918128b", size = 6005888, upload-time = "2025-07-01T09:15:39.436Z" },
    { url = "https://files.pythonhosted.org/packages/05/ae/716592277934f85d3be51d7256f3636672d7b1abfafdc42cf3f8cbd4b4c8/pillow-11.3.0-cp314-cp314t-manylinux_2_27_x86_64.manylinux_2_28_x86_64.whl", hash = "sha256:41342b64afeba938edb034d122b2dda5db2139b9a4af999729ba8818e0056477", size = 6670330, upload-time = "2025-07-01T09:15:41.269Z" },
    { url = "https://files.pythonhosted.org/packages/e7/bb/7fe6cddcc8827b01b1a9766f5fdeb7418680744f9082035bdbabecf1d57f/pillow-11.3.0-cp314-cp314t-musllinux_1_2_aarch64.whl", hash = "sha256:068d9c39a2d1b358eb9f245ce7ab1b5c3246c7c8c7d9ba58cfa5b43146c06e50", size = 6114089, upload-time = "2025-07-01T09:15:43.13Z" },
    { url = "https://files.pythonhosted.org/packages/8b/f5/06bfaa444c8e80f1a8e4bff98da9c83b37b5be3b1deaa43d27a0db37ef84/pillow-11.3.0-cp314-cp314t-musllinux_1_2_x86_64.whl", hash = "sha256:a1bc6ba083b145187f648b667e05a2534ecc4b9f2784c2cbe3089e44868f2b9b", size = 6748206, upload-time = "2025-07-01T09:15:44.937Z" },
    { url = "https://files.pythonhosted.org/packages/f0/77/bc6f92a3e8e6e46c0ca78abfffec0037845800ea38c73483760362804c41/pillow-11.3.0-cp314-cp314t-win32.whl", hash = "sha256:118ca10c0d60b06d006be10a501fd6bbdfef559251ed31b794668ed569c87e12", size = 6377370, upload-time = "2025-07-01T09:15:46.673Z" },
    { url = "https://files.pythonhosted.org/packages/4a/82/3a721f7d69dca802befb8af08b7c79ebcab461007ce1c18bd91a5d5896f9/pillow-11.3.0-cp314-cp314t-win_amd64.whl", hash = "sha256:8924748b688aa210d79883357d102cd64690e56b923a186f35a82cbc10f997db", size = 7121500, upload-time = "2025-07-01T09:15:48.512Z" },
    { url = "https://files.pythonhosted.org/packages/89/c7/5572fa4a3f45740eaab6ae86fcdf7195b55beac1371ac8c619d880cfe948/pillow-11.3.0-cp314-cp314t-win_arm64.whl", hash = "sha256:79ea0d14d3ebad43ec77ad5272e6ff9bba5b679ef73375ea760261207fa8e0aa", size = 2512835, upload-time = "2025-07-01T09:15:50.399Z" },
]

[[package]]
name = "platformdirs"
version = "4.3.8"
source = { registry = "https://pypi.org/simple" }
sdist = { url = "https://files.pythonhosted.org/packages/fe/8b/3c73abc9c759ecd3f1f7ceff6685840859e8070c4d947c93fae71f6a0bf2/platformdirs-4.3.8.tar.gz", hash = "sha256:3d512d96e16bcb959a814c9f348431070822a6496326a4be0911c40b5a74c2bc", size = 21362, upload-time = "2025-05-07T22:47:42.121Z" }
wheels = [
    { url = "https://files.pythonhosted.org/packages/fe/39/979e8e21520d4e47a0bbe349e2713c0aac6f3d853d0e5b34d76206c439aa/platformdirs-4.3.8-py3-none-any.whl", hash = "sha256:ff7059bb7eb1179e2685604f4aaf157cfd9535242bd23742eadc3c13542139b4", size = 18567, upload-time = "2025-05-07T22:47:40.376Z" },
]

[[package]]
name = "pluggy"
version = "1.6.0"
source = { registry = "https://pypi.org/simple" }
sdist = { url = "https://files.pythonhosted.org/packages/f9/e2/3e91f31a7d2b083fe6ef3fa267035b518369d9511ffab804f839851d2779/pluggy-1.6.0.tar.gz", hash = "sha256:7dcc130b76258d33b90f61b658791dede3486c3e6bfb003ee5c9bfb396dd22f3", size = 69412, upload-time = "2025-05-15T12:30:07.975Z" }
wheels = [
    { url = "https://files.pythonhosted.org/packages/54/20/4d324d65cc6d9205fabedc306948156824eb9f0ee1633355a8f7ec5c66bf/pluggy-1.6.0-py3-none-any.whl", hash = "sha256:e920276dd6813095e9377c0bc5566d94c932c33b27a3e3945d8389c374dd4746", size = 20538, upload-time = "2025-05-15T12:30:06.134Z" },
]

[[package]]
name = "pre-commit"
version = "4.3.0"
source = { registry = "https://pypi.org/simple" }
dependencies = [
    { name = "cfgv" },
    { name = "identify" },
    { name = "nodeenv" },
    { name = "pyyaml" },
    { name = "virtualenv" },
]
sdist = { url = "https://files.pythonhosted.org/packages/ff/29/7cf5bbc236333876e4b41f56e06857a87937ce4bf91e117a6991a2dbb02a/pre_commit-4.3.0.tar.gz", hash = "sha256:499fe450cc9d42e9d58e606262795ecb64dd05438943c62b66f6a8673da30b16", size = 193792, upload-time = "2025-08-09T18:56:14.651Z" }
wheels = [
    { url = "https://files.pythonhosted.org/packages/5b/a5/987a405322d78a73b66e39e4a90e4ef156fd7141bf71df987e50717c321b/pre_commit-4.3.0-py2.py3-none-any.whl", hash = "sha256:2b0747ad7e6e967169136edffee14c16e148a778a54e4f967921aa1ebf2308d8", size = 220965, upload-time = "2025-08-09T18:56:13.192Z" },
]

[[package]]
name = "pycparser"
version = "2.22"
source = { registry = "https://pypi.org/simple" }
sdist = { url = "https://files.pythonhosted.org/packages/1d/b2/31537cf4b1ca988837256c910a668b553fceb8f069bedc4b1c826024b52c/pycparser-2.22.tar.gz", hash = "sha256:491c8be9c040f5390f5bf44a5b07752bd07f56edf992381b05c701439eec10f6", size = 172736, upload-time = "2024-03-30T13:22:22.564Z" }
wheels = [
    { url = "https://files.pythonhosted.org/packages/13/a3/a812df4e2dd5696d1f351d58b8fe16a405b234ad2886a0dab9183fb78109/pycparser-2.22-py3-none-any.whl", hash = "sha256:c3702b6d3dd8c7abc1afa565d7e63d53a1d0bd86cdc24edd75470f4de499cfcc", size = 117552, upload-time = "2024-03-30T13:22:20.476Z" },
]

[[package]]
name = "pydantic"
version = "2.11.7"
source = { registry = "https://pypi.org/simple" }
dependencies = [
    { name = "annotated-types" },
    { name = "pydantic-core" },
    { name = "typing-extensions" },
    { name = "typing-inspection" },
]
sdist = { url = "https://files.pythonhosted.org/packages/00/dd/4325abf92c39ba8623b5af936ddb36ffcfe0beae70405d456ab1fb2f5b8c/pydantic-2.11.7.tar.gz", hash = "sha256:d989c3c6cb79469287b1569f7447a17848c998458d49ebe294e975b9baf0f0db", size = 788350, upload-time = "2025-06-14T08:33:17.137Z" }
wheels = [
    { url = "https://files.pythonhosted.org/packages/6a/c0/ec2b1c8712ca690e5d61979dee872603e92b8a32f94cc1b72d53beab008a/pydantic-2.11.7-py3-none-any.whl", hash = "sha256:dde5df002701f6de26248661f6835bbe296a47bf73990135c7d07ce741b9623b", size = 444782, upload-time = "2025-06-14T08:33:14.905Z" },
]

[package.optional-dependencies]
email = [
    { name = "email-validator" },
]

[[package]]
name = "pydantic-core"
version = "2.33.2"
source = { registry = "https://pypi.org/simple" }
dependencies = [
    { name = "typing-extensions" },
]
sdist = { url = "https://files.pythonhosted.org/packages/ad/88/5f2260bdfae97aabf98f1778d43f69574390ad787afb646292a638c923d4/pydantic_core-2.33.2.tar.gz", hash = "sha256:7cb8bc3605c29176e1b105350d2e6474142d7c1bd1d9327c4a9bdb46bf827acc", size = 435195, upload-time = "2025-04-23T18:33:52.104Z" }
wheels = [
    { url = "https://files.pythonhosted.org/packages/18/8a/2b41c97f554ec8c71f2a8a5f85cb56a8b0956addfe8b0efb5b3d77e8bdc3/pydantic_core-2.33.2-cp312-cp312-macosx_10_12_x86_64.whl", hash = "sha256:a7ec89dc587667f22b6a0b6579c249fca9026ce7c333fc142ba42411fa243cdc", size = 2009000, upload-time = "2025-04-23T18:31:25.863Z" },
    { url = "https://files.pythonhosted.org/packages/a1/02/6224312aacb3c8ecbaa959897af57181fb6cf3a3d7917fd44d0f2917e6f2/pydantic_core-2.33.2-cp312-cp312-macosx_11_0_arm64.whl", hash = "sha256:3c6db6e52c6d70aa0d00d45cdb9b40f0433b96380071ea80b09277dba021ddf7", size = 1847996, upload-time = "2025-04-23T18:31:27.341Z" },
    { url = "https://files.pythonhosted.org/packages/d6/46/6dcdf084a523dbe0a0be59d054734b86a981726f221f4562aed313dbcb49/pydantic_core-2.33.2-cp312-cp312-manylinux_2_17_aarch64.manylinux2014_aarch64.whl", hash = "sha256:4e61206137cbc65e6d5256e1166f88331d3b6238e082d9f74613b9b765fb9025", size = 1880957, upload-time = "2025-04-23T18:31:28.956Z" },
    { url = "https://files.pythonhosted.org/packages/ec/6b/1ec2c03837ac00886ba8160ce041ce4e325b41d06a034adbef11339ae422/pydantic_core-2.33.2-cp312-cp312-manylinux_2_17_armv7l.manylinux2014_armv7l.whl", hash = "sha256:eb8c529b2819c37140eb51b914153063d27ed88e3bdc31b71198a198e921e011", size = 1964199, upload-time = "2025-04-23T18:31:31.025Z" },
    { url = "https://files.pythonhosted.org/packages/2d/1d/6bf34d6adb9debd9136bd197ca72642203ce9aaaa85cfcbfcf20f9696e83/pydantic_core-2.33.2-cp312-cp312-manylinux_2_17_ppc64le.manylinux2014_ppc64le.whl", hash = "sha256:c52b02ad8b4e2cf14ca7b3d918f3eb0ee91e63b3167c32591e57c4317e134f8f", size = 2120296, upload-time = "2025-04-23T18:31:32.514Z" },
    { url = "https://files.pythonhosted.org/packages/e0/94/2bd0aaf5a591e974b32a9f7123f16637776c304471a0ab33cf263cf5591a/pydantic_core-2.33.2-cp312-cp312-manylinux_2_17_s390x.manylinux2014_s390x.whl", hash = "sha256:96081f1605125ba0855dfda83f6f3df5ec90c61195421ba72223de35ccfb2f88", size = 2676109, upload-time = "2025-04-23T18:31:33.958Z" },
    { url = "https://files.pythonhosted.org/packages/f9/41/4b043778cf9c4285d59742281a769eac371b9e47e35f98ad321349cc5d61/pydantic_core-2.33.2-cp312-cp312-manylinux_2_17_x86_64.manylinux2014_x86_64.whl", hash = "sha256:8f57a69461af2a5fa6e6bbd7a5f60d3b7e6cebb687f55106933188e79ad155c1", size = 2002028, upload-time = "2025-04-23T18:31:39.095Z" },
    { url = "https://files.pythonhosted.org/packages/cb/d5/7bb781bf2748ce3d03af04d5c969fa1308880e1dca35a9bd94e1a96a922e/pydantic_core-2.33.2-cp312-cp312-manylinux_2_5_i686.manylinux1_i686.whl", hash = "sha256:572c7e6c8bb4774d2ac88929e3d1f12bc45714ae5ee6d9a788a9fb35e60bb04b", size = 2100044, upload-time = "2025-04-23T18:31:41.034Z" },
    { url = "https://files.pythonhosted.org/packages/fe/36/def5e53e1eb0ad896785702a5bbfd25eed546cdcf4087ad285021a90ed53/pydantic_core-2.33.2-cp312-cp312-musllinux_1_1_aarch64.whl", hash = "sha256:db4b41f9bd95fbe5acd76d89920336ba96f03e149097365afe1cb092fceb89a1", size = 2058881, upload-time = "2025-04-23T18:31:42.757Z" },
    { url = "https://files.pythonhosted.org/packages/01/6c/57f8d70b2ee57fc3dc8b9610315949837fa8c11d86927b9bb044f8705419/pydantic_core-2.33.2-cp312-cp312-musllinux_1_1_armv7l.whl", hash = "sha256:fa854f5cf7e33842a892e5c73f45327760bc7bc516339fda888c75ae60edaeb6", size = 2227034, upload-time = "2025-04-23T18:31:44.304Z" },
    { url = "https://files.pythonhosted.org/packages/27/b9/9c17f0396a82b3d5cbea4c24d742083422639e7bb1d5bf600e12cb176a13/pydantic_core-2.33.2-cp312-cp312-musllinux_1_1_x86_64.whl", hash = "sha256:5f483cfb75ff703095c59e365360cb73e00185e01aaea067cd19acffd2ab20ea", size = 2234187, upload-time = "2025-04-23T18:31:45.891Z" },
    { url = "https://files.pythonhosted.org/packages/b0/6a/adf5734ffd52bf86d865093ad70b2ce543415e0e356f6cacabbc0d9ad910/pydantic_core-2.33.2-cp312-cp312-win32.whl", hash = "sha256:9cb1da0f5a471435a7bc7e439b8a728e8b61e59784b2af70d7c169f8dd8ae290", size = 1892628, upload-time = "2025-04-23T18:31:47.819Z" },
    { url = "https://files.pythonhosted.org/packages/43/e4/5479fecb3606c1368d496a825d8411e126133c41224c1e7238be58b87d7e/pydantic_core-2.33.2-cp312-cp312-win_amd64.whl", hash = "sha256:f941635f2a3d96b2973e867144fde513665c87f13fe0e193c158ac51bfaaa7b2", size = 1955866, upload-time = "2025-04-23T18:31:49.635Z" },
    { url = "https://files.pythonhosted.org/packages/0d/24/8b11e8b3e2be9dd82df4b11408a67c61bb4dc4f8e11b5b0fc888b38118b5/pydantic_core-2.33.2-cp312-cp312-win_arm64.whl", hash = "sha256:cca3868ddfaccfbc4bfb1d608e2ccaaebe0ae628e1416aeb9c4d88c001bb45ab", size = 1888894, upload-time = "2025-04-23T18:31:51.609Z" },
    { url = "https://files.pythonhosted.org/packages/46/8c/99040727b41f56616573a28771b1bfa08a3d3fe74d3d513f01251f79f172/pydantic_core-2.33.2-cp313-cp313-macosx_10_12_x86_64.whl", hash = "sha256:1082dd3e2d7109ad8b7da48e1d4710c8d06c253cbc4a27c1cff4fbcaa97a9e3f", size = 2015688, upload-time = "2025-04-23T18:31:53.175Z" },
    { url = "https://files.pythonhosted.org/packages/3a/cc/5999d1eb705a6cefc31f0b4a90e9f7fc400539b1a1030529700cc1b51838/pydantic_core-2.33.2-cp313-cp313-macosx_11_0_arm64.whl", hash = "sha256:f517ca031dfc037a9c07e748cefd8d96235088b83b4f4ba8939105d20fa1dcd6", size = 1844808, upload-time = "2025-04-23T18:31:54.79Z" },
    { url = "https://files.pythonhosted.org/packages/6f/5e/a0a7b8885c98889a18b6e376f344da1ef323d270b44edf8174d6bce4d622/pydantic_core-2.33.2-cp313-cp313-manylinux_2_17_aarch64.manylinux2014_aarch64.whl", hash = "sha256:0a9f2c9dd19656823cb8250b0724ee9c60a82f3cdf68a080979d13092a3b0fef", size = 1885580, upload-time = "2025-04-23T18:31:57.393Z" },
    { url = "https://files.pythonhosted.org/packages/3b/2a/953581f343c7d11a304581156618c3f592435523dd9d79865903272c256a/pydantic_core-2.33.2-cp313-cp313-manylinux_2_17_armv7l.manylinux2014_armv7l.whl", hash = "sha256:2b0a451c263b01acebe51895bfb0e1cc842a5c666efe06cdf13846c7418caa9a", size = 1973859, upload-time = "2025-04-23T18:31:59.065Z" },
    { url = "https://files.pythonhosted.org/packages/e6/55/f1a813904771c03a3f97f676c62cca0c0a4138654107c1b61f19c644868b/pydantic_core-2.33.2-cp313-cp313-manylinux_2_17_ppc64le.manylinux2014_ppc64le.whl", hash = "sha256:1ea40a64d23faa25e62a70ad163571c0b342b8bf66d5fa612ac0dec4f069d916", size = 2120810, upload-time = "2025-04-23T18:32:00.78Z" },
    { url = "https://files.pythonhosted.org/packages/aa/c3/053389835a996e18853ba107a63caae0b9deb4a276c6b472931ea9ae6e48/pydantic_core-2.33.2-cp313-cp313-manylinux_2_17_s390x.manylinux2014_s390x.whl", hash = "sha256:0fb2d542b4d66f9470e8065c5469ec676978d625a8b7a363f07d9a501a9cb36a", size = 2676498, upload-time = "2025-04-23T18:32:02.418Z" },
    { url = "https://files.pythonhosted.org/packages/eb/3c/f4abd740877a35abade05e437245b192f9d0ffb48bbbbd708df33d3cda37/pydantic_core-2.33.2-cp313-cp313-manylinux_2_17_x86_64.manylinux2014_x86_64.whl", hash = "sha256:9fdac5d6ffa1b5a83bca06ffe7583f5576555e6c8b3a91fbd25ea7780f825f7d", size = 2000611, upload-time = "2025-04-23T18:32:04.152Z" },
    { url = "https://files.pythonhosted.org/packages/59/a7/63ef2fed1837d1121a894d0ce88439fe3e3b3e48c7543b2a4479eb99c2bd/pydantic_core-2.33.2-cp313-cp313-manylinux_2_5_i686.manylinux1_i686.whl", hash = "sha256:04a1a413977ab517154eebb2d326da71638271477d6ad87a769102f7c2488c56", size = 2107924, upload-time = "2025-04-23T18:32:06.129Z" },
    { url = "https://files.pythonhosted.org/packages/04/8f/2551964ef045669801675f1cfc3b0d74147f4901c3ffa42be2ddb1f0efc4/pydantic_core-2.33.2-cp313-cp313-musllinux_1_1_aarch64.whl", hash = "sha256:c8e7af2f4e0194c22b5b37205bfb293d166a7344a5b0d0eaccebc376546d77d5", size = 2063196, upload-time = "2025-04-23T18:32:08.178Z" },
    { url = "https://files.pythonhosted.org/packages/26/bd/d9602777e77fc6dbb0c7db9ad356e9a985825547dce5ad1d30ee04903918/pydantic_core-2.33.2-cp313-cp313-musllinux_1_1_armv7l.whl", hash = "sha256:5c92edd15cd58b3c2d34873597a1e20f13094f59cf88068adb18947df5455b4e", size = 2236389, upload-time = "2025-04-23T18:32:10.242Z" },
    { url = "https://files.pythonhosted.org/packages/42/db/0e950daa7e2230423ab342ae918a794964b053bec24ba8af013fc7c94846/pydantic_core-2.33.2-cp313-cp313-musllinux_1_1_x86_64.whl", hash = "sha256:65132b7b4a1c0beded5e057324b7e16e10910c106d43675d9bd87d4f38dde162", size = 2239223, upload-time = "2025-04-23T18:32:12.382Z" },
    { url = "https://files.pythonhosted.org/packages/58/4d/4f937099c545a8a17eb52cb67fe0447fd9a373b348ccfa9a87f141eeb00f/pydantic_core-2.33.2-cp313-cp313-win32.whl", hash = "sha256:52fb90784e0a242bb96ec53f42196a17278855b0f31ac7c3cc6f5c1ec4811849", size = 1900473, upload-time = "2025-04-23T18:32:14.034Z" },
    { url = "https://files.pythonhosted.org/packages/a0/75/4a0a9bac998d78d889def5e4ef2b065acba8cae8c93696906c3a91f310ca/pydantic_core-2.33.2-cp313-cp313-win_amd64.whl", hash = "sha256:c083a3bdd5a93dfe480f1125926afcdbf2917ae714bdb80b36d34318b2bec5d9", size = 1955269, upload-time = "2025-04-23T18:32:15.783Z" },
    { url = "https://files.pythonhosted.org/packages/f9/86/1beda0576969592f1497b4ce8e7bc8cbdf614c352426271b1b10d5f0aa64/pydantic_core-2.33.2-cp313-cp313-win_arm64.whl", hash = "sha256:e80b087132752f6b3d714f041ccf74403799d3b23a72722ea2e6ba2e892555b9", size = 1893921, upload-time = "2025-04-23T18:32:18.473Z" },
    { url = "https://files.pythonhosted.org/packages/a4/7d/e09391c2eebeab681df2b74bfe6c43422fffede8dc74187b2b0bf6fd7571/pydantic_core-2.33.2-cp313-cp313t-macosx_11_0_arm64.whl", hash = "sha256:61c18fba8e5e9db3ab908620af374db0ac1baa69f0f32df4f61ae23f15e586ac", size = 1806162, upload-time = "2025-04-23T18:32:20.188Z" },
    { url = "https://files.pythonhosted.org/packages/f1/3d/847b6b1fed9f8ed3bb95a9ad04fbd0b212e832d4f0f50ff4d9ee5a9f15cf/pydantic_core-2.33.2-cp313-cp313t-manylinux_2_17_x86_64.manylinux2014_x86_64.whl", hash = "sha256:95237e53bb015f67b63c91af7518a62a8660376a6a0db19b89acc77a4d6199f5", size = 1981560, upload-time = "2025-04-23T18:32:22.354Z" },
    { url = "https://files.pythonhosted.org/packages/6f/9a/e73262f6c6656262b5fdd723ad90f518f579b7bc8622e43a942eec53c938/pydantic_core-2.33.2-cp313-cp313t-win_amd64.whl", hash = "sha256:c2fc0a768ef76c15ab9238afa6da7f69895bb5d1ee83aeea2e3509af4472d0b9", size = 1935777, upload-time = "2025-04-23T18:32:25.088Z" },
]

[[package]]
name = "pydantic-settings"
version = "2.10.1"
source = { registry = "https://pypi.org/simple" }
dependencies = [
    { name = "pydantic" },
    { name = "python-dotenv" },
    { name = "typing-inspection" },
]
sdist = { url = "https://files.pythonhosted.org/packages/68/85/1ea668bbab3c50071ca613c6ab30047fb36ab0da1b92fa8f17bbc38fd36c/pydantic_settings-2.10.1.tar.gz", hash = "sha256:06f0062169818d0f5524420a360d632d5857b83cffd4d42fe29597807a1614ee", size = 172583, upload-time = "2025-06-24T13:26:46.841Z" }
wheels = [
    { url = "https://files.pythonhosted.org/packages/58/f0/427018098906416f580e3cf1366d3b1abfb408a0652e9f31600c24a1903c/pydantic_settings-2.10.1-py3-none-any.whl", hash = "sha256:a60952460b99cf661dc25c29c0ef171721f98bfcb52ef8d9ea4c943d7c8cc796", size = 45235, upload-time = "2025-06-24T13:26:45.485Z" },
]

[[package]]
name = "pygments"
version = "2.19.2"
source = { registry = "https://pypi.org/simple" }
sdist = { url = "https://files.pythonhosted.org/packages/b0/77/a5b8c569bf593b0140bde72ea885a803b82086995367bf2037de0159d924/pygments-2.19.2.tar.gz", hash = "sha256:636cb2477cec7f8952536970bc533bc43743542f70392ae026374600add5b887", size = 4968631, upload-time = "2025-06-21T13:39:12.283Z" }
wheels = [
    { url = "https://files.pythonhosted.org/packages/c7/21/705964c7812476f378728bdf590ca4b771ec72385c533964653c68e86bdc/pygments-2.19.2-py3-none-any.whl", hash = "sha256:86540386c03d588bb81d44bc3928634ff26449851e99741617ecb9037ee5ec0b", size = 1225217, upload-time = "2025-06-21T13:39:07.939Z" },
]

[[package]]
name = "pyparsing"
version = "3.2.3"
source = { registry = "https://pypi.org/simple" }
sdist = { url = "https://files.pythonhosted.org/packages/bb/22/f1129e69d94ffff626bdb5c835506b3a5b4f3d070f17ea295e12c2c6f60f/pyparsing-3.2.3.tar.gz", hash = "sha256:b9c13f1ab8b3b542f72e28f634bad4de758ab3ce4546e4301970ad6fa77c38be", size = 1088608, upload-time = "2025-03-25T05:01:28.114Z" }
wheels = [
    { url = "https://files.pythonhosted.org/packages/05/e7/df2285f3d08fee213f2d041540fa4fc9ca6c2d44cf36d3a035bf2a8d2bcc/pyparsing-3.2.3-py3-none-any.whl", hash = "sha256:a749938e02d6fd0b59b356ca504a24982314bb090c383e3cf201c95ef7e2bfcf", size = 111120, upload-time = "2025-03-25T05:01:24.908Z" },
]

[[package]]
name = "pyperclip"
version = "1.9.0"
source = { registry = "https://pypi.org/simple" }
sdist = { url = "https://files.pythonhosted.org/packages/30/23/2f0a3efc4d6a32f3b63cdff36cd398d9701d26cda58e3ab97ac79fb5e60d/pyperclip-1.9.0.tar.gz", hash = "sha256:b7de0142ddc81bfc5c7507eea19da920b92252b548b96186caf94a5e2527d310", size = 20961, upload-time = "2024-06-18T20:38:48.401Z" }

[[package]]
name = "pytest"
version = "8.4.1"
source = { registry = "https://pypi.org/simple" }
dependencies = [
    { name = "colorama", marker = "sys_platform == 'win32'" },
    { name = "iniconfig" },
    { name = "packaging" },
    { name = "pluggy" },
    { name = "pygments" },
]
sdist = { url = "https://files.pythonhosted.org/packages/08/ba/45911d754e8eba3d5a841a5ce61a65a685ff1798421ac054f85aa8747dfb/pytest-8.4.1.tar.gz", hash = "sha256:7c67fd69174877359ed9371ec3af8a3d2b04741818c51e5e99cc1742251fa93c", size = 1517714, upload-time = "2025-06-18T05:48:06.109Z" }
wheels = [
    { url = "https://files.pythonhosted.org/packages/29/16/c8a903f4c4dffe7a12843191437d7cd8e32751d5de349d45d3fe69544e87/pytest-8.4.1-py3-none-any.whl", hash = "sha256:539c70ba6fcead8e78eebbf1115e8b589e7565830d7d006a8723f19ac8a0afb7", size = 365474, upload-time = "2025-06-18T05:48:03.955Z" },
]

[[package]]
name = "pytest-asyncio"
version = "1.1.0"
source = { registry = "https://pypi.org/simple" }
dependencies = [
    { name = "pytest" },
]
sdist = { url = "https://files.pythonhosted.org/packages/4e/51/f8794af39eeb870e87a8c8068642fc07bce0c854d6865d7dd0f2a9d338c2/pytest_asyncio-1.1.0.tar.gz", hash = "sha256:796aa822981e01b68c12e4827b8697108f7205020f24b5793b3c41555dab68ea", size = 46652, upload-time = "2025-07-16T04:29:26.393Z" }
wheels = [
    { url = "https://files.pythonhosted.org/packages/c7/9d/bf86eddabf8c6c9cb1ea9a869d6873b46f105a5d292d3a6f7071f5b07935/pytest_asyncio-1.1.0-py3-none-any.whl", hash = "sha256:5fe2d69607b0bd75c656d1211f969cadba035030156745ee09e7d71740e58ecf", size = 15157, upload-time = "2025-07-16T04:29:24.929Z" },
]

[[package]]
name = "python-dotenv"
version = "1.1.1"
source = { registry = "https://pypi.org/simple" }
sdist = { url = "https://files.pythonhosted.org/packages/f6/b0/4bc07ccd3572a2f9df7e6782f52b0c6c90dcbb803ac4a167702d7d0dfe1e/python_dotenv-1.1.1.tar.gz", hash = "sha256:a8a6399716257f45be6a007360200409fce5cda2661e3dec71d23dc15f6189ab", size = 41978, upload-time = "2025-06-24T04:21:07.341Z" }
wheels = [
    { url = "https://files.pythonhosted.org/packages/5f/ed/539768cf28c661b5b068d66d96a2f155c4971a5d55684a514c1a0e0dec2f/python_dotenv-1.1.1-py3-none-any.whl", hash = "sha256:31f23644fe2602f88ff55e1f5c79ba497e01224ee7737937930c448e4d0e24dc", size = 20556, upload-time = "2025-06-24T04:21:06.073Z" },
]

[[package]]
name = "python-multipart"
version = "0.0.20"
source = { registry = "https://pypi.org/simple" }
sdist = { url = "https://files.pythonhosted.org/packages/f3/87/f44d7c9f274c7ee665a29b885ec97089ec5dc034c7f3fafa03da9e39a09e/python_multipart-0.0.20.tar.gz", hash = "sha256:8dd0cab45b8e23064ae09147625994d090fa46f5b0d1e13af944c331a7fa9d13", size = 37158, upload-time = "2024-12-16T19:45:46.972Z" }
wheels = [
    { url = "https://files.pythonhosted.org/packages/45/58/38b5afbc1a800eeea951b9285d3912613f2603bdf897a4ab0f4bd7f405fc/python_multipart-0.0.20-py3-none-any.whl", hash = "sha256:8a62d3a8335e06589fe01f2a3e178cdcc632f3fbe0d492ad9ee0ec35aab1f104", size = 24546, upload-time = "2024-12-16T19:45:44.423Z" },
]

[[package]]
name = "pywin32"
version = "311"
source = { registry = "https://pypi.org/simple" }
wheels = [
    { url = "https://files.pythonhosted.org/packages/e7/ab/01ea1943d4eba0f850c3c61e78e8dd59757ff815ff3ccd0a84de5f541f42/pywin32-311-cp312-cp312-win32.whl", hash = "sha256:750ec6e621af2b948540032557b10a2d43b0cee2ae9758c54154d711cc852d31", size = 8706543, upload-time = "2025-07-14T20:13:20.765Z" },
    { url = "https://files.pythonhosted.org/packages/d1/a8/a0e8d07d4d051ec7502cd58b291ec98dcc0c3fff027caad0470b72cfcc2f/pywin32-311-cp312-cp312-win_amd64.whl", hash = "sha256:b8c095edad5c211ff31c05223658e71bf7116daa0ecf3ad85f3201ea3190d067", size = 9495040, upload-time = "2025-07-14T20:13:22.543Z" },
    { url = "https://files.pythonhosted.org/packages/ba/3a/2ae996277b4b50f17d61f0603efd8253cb2d79cc7ae159468007b586396d/pywin32-311-cp312-cp312-win_arm64.whl", hash = "sha256:e286f46a9a39c4a18b319c28f59b61de793654af2f395c102b4f819e584b5852", size = 8710102, upload-time = "2025-07-14T20:13:24.682Z" },
    { url = "https://files.pythonhosted.org/packages/a5/be/3fd5de0979fcb3994bfee0d65ed8ca9506a8a1260651b86174f6a86f52b3/pywin32-311-cp313-cp313-win32.whl", hash = "sha256:f95ba5a847cba10dd8c4d8fefa9f2a6cf283b8b88ed6178fa8a6c1ab16054d0d", size = 8705700, upload-time = "2025-07-14T20:13:26.471Z" },
    { url = "https://files.pythonhosted.org/packages/e3/28/e0a1909523c6890208295a29e05c2adb2126364e289826c0a8bc7297bd5c/pywin32-311-cp313-cp313-win_amd64.whl", hash = "sha256:718a38f7e5b058e76aee1c56ddd06908116d35147e133427e59a3983f703a20d", size = 9494700, upload-time = "2025-07-14T20:13:28.243Z" },
    { url = "https://files.pythonhosted.org/packages/04/bf/90339ac0f55726dce7d794e6d79a18a91265bdf3aa70b6b9ca52f35e022a/pywin32-311-cp313-cp313-win_arm64.whl", hash = "sha256:7b4075d959648406202d92a2310cb990fea19b535c7f4a78d3f5e10b926eeb8a", size = 8709318, upload-time = "2025-07-14T20:13:30.348Z" },
    { url = "https://files.pythonhosted.org/packages/c9/31/097f2e132c4f16d99a22bfb777e0fd88bd8e1c634304e102f313af69ace5/pywin32-311-cp314-cp314-win32.whl", hash = "sha256:b7a2c10b93f8986666d0c803ee19b5990885872a7de910fc460f9b0c2fbf92ee", size = 8840714, upload-time = "2025-07-14T20:13:32.449Z" },
    { url = "https://files.pythonhosted.org/packages/90/4b/07c77d8ba0e01349358082713400435347df8426208171ce297da32c313d/pywin32-311-cp314-cp314-win_amd64.whl", hash = "sha256:3aca44c046bd2ed8c90de9cb8427f581c479e594e99b5c0bb19b29c10fd6cb87", size = 9656800, upload-time = "2025-07-14T20:13:34.312Z" },
    { url = "https://files.pythonhosted.org/packages/c0/d2/21af5c535501a7233e734b8af901574572da66fcc254cb35d0609c9080dd/pywin32-311-cp314-cp314-win_arm64.whl", hash = "sha256:a508e2d9025764a8270f93111a970e1d0fbfc33f4153b388bb649b7eec4f9b42", size = 8932540, upload-time = "2025-07-14T20:13:36.379Z" },
]

[[package]]
name = "pyyaml"
version = "6.0.2"
source = { registry = "https://pypi.org/simple" }
sdist = { url = "https://files.pythonhosted.org/packages/54/ed/79a089b6be93607fa5cdaedf301d7dfb23af5f25c398d5ead2525b063e17/pyyaml-6.0.2.tar.gz", hash = "sha256:d584d9ec91ad65861cc08d42e834324ef890a082e591037abe114850ff7bbc3e", size = 130631, upload-time = "2024-08-06T20:33:50.674Z" }
wheels = [
    { url = "https://files.pythonhosted.org/packages/86/0c/c581167fc46d6d6d7ddcfb8c843a4de25bdd27e4466938109ca68492292c/PyYAML-6.0.2-cp312-cp312-macosx_10_9_x86_64.whl", hash = "sha256:c70c95198c015b85feafc136515252a261a84561b7b1d51e3384e0655ddf25ab", size = 183873, upload-time = "2024-08-06T20:32:25.131Z" },
    { url = "https://files.pythonhosted.org/packages/a8/0c/38374f5bb272c051e2a69281d71cba6fdb983413e6758b84482905e29a5d/PyYAML-6.0.2-cp312-cp312-macosx_11_0_arm64.whl", hash = "sha256:ce826d6ef20b1bc864f0a68340c8b3287705cae2f8b4b1d932177dcc76721725", size = 173302, upload-time = "2024-08-06T20:32:26.511Z" },
    { url = "https://files.pythonhosted.org/packages/c3/93/9916574aa8c00aa06bbac729972eb1071d002b8e158bd0e83a3b9a20a1f7/PyYAML-6.0.2-cp312-cp312-manylinux_2_17_aarch64.manylinux2014_aarch64.whl", hash = "sha256:1f71ea527786de97d1a0cc0eacd1defc0985dcf6b3f17bb77dcfc8c34bec4dc5", size = 739154, upload-time = "2024-08-06T20:32:28.363Z" },
    { url = "https://files.pythonhosted.org/packages/95/0f/b8938f1cbd09739c6da569d172531567dbcc9789e0029aa070856f123984/PyYAML-6.0.2-cp312-cp312-manylinux_2_17_s390x.manylinux2014_s390x.whl", hash = "sha256:9b22676e8097e9e22e36d6b7bda33190d0d400f345f23d4065d48f4ca7ae0425", size = 766223, upload-time = "2024-08-06T20:32:30.058Z" },
    { url = "https://files.pythonhosted.org/packages/b9/2b/614b4752f2e127db5cc206abc23a8c19678e92b23c3db30fc86ab731d3bd/PyYAML-6.0.2-cp312-cp312-manylinux_2_17_x86_64.manylinux2014_x86_64.whl", hash = "sha256:80bab7bfc629882493af4aa31a4cfa43a4c57c83813253626916b8c7ada83476", size = 767542, upload-time = "2024-08-06T20:32:31.881Z" },
    { url = "https://files.pythonhosted.org/packages/d4/00/dd137d5bcc7efea1836d6264f049359861cf548469d18da90cd8216cf05f/PyYAML-6.0.2-cp312-cp312-musllinux_1_1_aarch64.whl", hash = "sha256:0833f8694549e586547b576dcfaba4a6b55b9e96098b36cdc7ebefe667dfed48", size = 731164, upload-time = "2024-08-06T20:32:37.083Z" },
    { url = "https://files.pythonhosted.org/packages/c9/1f/4f998c900485e5c0ef43838363ba4a9723ac0ad73a9dc42068b12aaba4e4/PyYAML-6.0.2-cp312-cp312-musllinux_1_1_x86_64.whl", hash = "sha256:8b9c7197f7cb2738065c481a0461e50ad02f18c78cd75775628afb4d7137fb3b", size = 756611, upload-time = "2024-08-06T20:32:38.898Z" },
    { url = "https://files.pythonhosted.org/packages/df/d1/f5a275fdb252768b7a11ec63585bc38d0e87c9e05668a139fea92b80634c/PyYAML-6.0.2-cp312-cp312-win32.whl", hash = "sha256:ef6107725bd54b262d6dedcc2af448a266975032bc85ef0172c5f059da6325b4", size = 140591, upload-time = "2024-08-06T20:32:40.241Z" },
    { url = "https://files.pythonhosted.org/packages/0c/e8/4f648c598b17c3d06e8753d7d13d57542b30d56e6c2dedf9c331ae56312e/PyYAML-6.0.2-cp312-cp312-win_amd64.whl", hash = "sha256:7e7401d0de89a9a855c839bc697c079a4af81cf878373abd7dc625847d25cbd8", size = 156338, upload-time = "2024-08-06T20:32:41.93Z" },
    { url = "https://files.pythonhosted.org/packages/ef/e3/3af305b830494fa85d95f6d95ef7fa73f2ee1cc8ef5b495c7c3269fb835f/PyYAML-6.0.2-cp313-cp313-macosx_10_13_x86_64.whl", hash = "sha256:efdca5630322a10774e8e98e1af481aad470dd62c3170801852d752aa7a783ba", size = 181309, upload-time = "2024-08-06T20:32:43.4Z" },
    { url = "https://files.pythonhosted.org/packages/45/9f/3b1c20a0b7a3200524eb0076cc027a970d320bd3a6592873c85c92a08731/PyYAML-6.0.2-cp313-cp313-macosx_11_0_arm64.whl", hash = "sha256:50187695423ffe49e2deacb8cd10510bc361faac997de9efef88badc3bb9e2d1", size = 171679, upload-time = "2024-08-06T20:32:44.801Z" },
    { url = "https://files.pythonhosted.org/packages/7c/9a/337322f27005c33bcb656c655fa78325b730324c78620e8328ae28b64d0c/PyYAML-6.0.2-cp313-cp313-manylinux_2_17_aarch64.manylinux2014_aarch64.whl", hash = "sha256:0ffe8360bab4910ef1b9e87fb812d8bc0a308b0d0eef8c8f44e0254ab3b07133", size = 733428, upload-time = "2024-08-06T20:32:46.432Z" },
    { url = "https://files.pythonhosted.org/packages/a3/69/864fbe19e6c18ea3cc196cbe5d392175b4cf3d5d0ac1403ec3f2d237ebb5/PyYAML-6.0.2-cp313-cp313-manylinux_2_17_s390x.manylinux2014_s390x.whl", hash = "sha256:17e311b6c678207928d649faa7cb0d7b4c26a0ba73d41e99c4fff6b6c3276484", size = 763361, upload-time = "2024-08-06T20:32:51.188Z" },
    { url = "https://files.pythonhosted.org/packages/04/24/b7721e4845c2f162d26f50521b825fb061bc0a5afcf9a386840f23ea19fa/PyYAML-6.0.2-cp313-cp313-manylinux_2_17_x86_64.manylinux2014_x86_64.whl", hash = "sha256:70b189594dbe54f75ab3a1acec5f1e3faa7e8cf2f1e08d9b561cb41b845f69d5", size = 759523, upload-time = "2024-08-06T20:32:53.019Z" },
    { url = "https://files.pythonhosted.org/packages/2b/b2/e3234f59ba06559c6ff63c4e10baea10e5e7df868092bf9ab40e5b9c56b6/PyYAML-6.0.2-cp313-cp313-musllinux_1_1_aarch64.whl", hash = "sha256:41e4e3953a79407c794916fa277a82531dd93aad34e29c2a514c2c0c5fe971cc", size = 726660, upload-time = "2024-08-06T20:32:54.708Z" },
    { url = "https://files.pythonhosted.org/packages/fe/0f/25911a9f080464c59fab9027482f822b86bf0608957a5fcc6eaac85aa515/PyYAML-6.0.2-cp313-cp313-musllinux_1_1_x86_64.whl", hash = "sha256:68ccc6023a3400877818152ad9a1033e3db8625d899c72eacb5a668902e4d652", size = 751597, upload-time = "2024-08-06T20:32:56.985Z" },
    { url = "https://files.pythonhosted.org/packages/14/0d/e2c3b43bbce3cf6bd97c840b46088a3031085179e596d4929729d8d68270/PyYAML-6.0.2-cp313-cp313-win32.whl", hash = "sha256:bc2fa7c6b47d6bc618dd7fb02ef6fdedb1090ec036abab80d4681424b84c1183", size = 140527, upload-time = "2024-08-06T20:33:03.001Z" },
    { url = "https://files.pythonhosted.org/packages/fa/de/02b54f42487e3d3c6efb3f89428677074ca7bf43aae402517bc7cca949f3/PyYAML-6.0.2-cp313-cp313-win_amd64.whl", hash = "sha256:8388ee1976c416731879ac16da0aff3f63b286ffdd57cdeb95f3f2e085687563", size = 156446, upload-time = "2024-08-06T20:33:04.33Z" },
]

[[package]]
name = "rdflib"
version = "7.1.4"
source = { registry = "https://pypi.org/simple" }
dependencies = [
    { name = "pyparsing" },
]
sdist = { url = "https://files.pythonhosted.org/packages/e8/7e/cb2d74466bd8495051ebe2d241b1cb1d4acf9740d481126aef19ef2697f5/rdflib-7.1.4.tar.gz", hash = "sha256:fed46e24f26a788e2ab8e445f7077f00edcf95abb73bcef4b86cefa8b62dd174", size = 4692745, upload-time = "2025-03-29T02:23:02.386Z" }
wheels = [
    { url = "https://files.pythonhosted.org/packages/f4/31/e9b6f04288dcd3fa60cb3179260d6dad81b92aef3063d679ac7d80a827ea/rdflib-7.1.4-py3-none-any.whl", hash = "sha256:72f4adb1990fa5241abd22ddaf36d7cafa5d91d9ff2ba13f3086d339b213d997", size = 565051, upload-time = "2025-03-29T02:22:44.987Z" },
]

[[package]]
name = "referencing"
version = "0.36.2"
source = { registry = "https://pypi.org/simple" }
dependencies = [
    { name = "attrs" },
    { name = "rpds-py" },
    { name = "typing-extensions", marker = "python_full_version < '3.13'" },
]
sdist = { url = "https://files.pythonhosted.org/packages/2f/db/98b5c277be99dd18bfd91dd04e1b759cad18d1a338188c936e92f921c7e2/referencing-0.36.2.tar.gz", hash = "sha256:df2e89862cd09deabbdba16944cc3f10feb6b3e6f18e902f7cc25609a34775aa", size = 74744, upload-time = "2025-01-25T08:48:16.138Z" }
wheels = [
    { url = "https://files.pythonhosted.org/packages/c1/b1/3baf80dc6d2b7bc27a95a67752d0208e410351e3feb4eb78de5f77454d8d/referencing-0.36.2-py3-none-any.whl", hash = "sha256:e8699adbbf8b5c7de96d8ffa0eb5c158b3beafce084968e2ea8bb08c6794dcd0", size = 26775, upload-time = "2025-01-25T08:48:14.241Z" },
]

[[package]]
name = "regex"
version = "2024.11.6"
source = { registry = "https://pypi.org/simple" }
sdist = { url = "https://files.pythonhosted.org/packages/8e/5f/bd69653fbfb76cf8604468d3b4ec4c403197144c7bfe0e6a5fc9e02a07cb/regex-2024.11.6.tar.gz", hash = "sha256:7ab159b063c52a0333c884e4679f8d7a85112ee3078fe3d9004b2dd875585519", size = 399494, upload-time = "2024-11-06T20:12:31.635Z" }
wheels = [
    { url = "https://files.pythonhosted.org/packages/ba/30/9a87ce8336b172cc232a0db89a3af97929d06c11ceaa19d97d84fa90a8f8/regex-2024.11.6-cp312-cp312-macosx_10_13_universal2.whl", hash = "sha256:52fb28f528778f184f870b7cf8f225f5eef0a8f6e3778529bdd40c7b3920796a", size = 483781, upload-time = "2024-11-06T20:10:07.07Z" },
    { url = "https://files.pythonhosted.org/packages/01/e8/00008ad4ff4be8b1844786ba6636035f7ef926db5686e4c0f98093612add/regex-2024.11.6-cp312-cp312-macosx_10_13_x86_64.whl", hash = "sha256:fdd6028445d2460f33136c55eeb1f601ab06d74cb3347132e1c24250187500d9", size = 288455, upload-time = "2024-11-06T20:10:09.117Z" },
    { url = "https://files.pythonhosted.org/packages/60/85/cebcc0aff603ea0a201667b203f13ba75d9fc8668fab917ac5b2de3967bc/regex-2024.11.6-cp312-cp312-macosx_11_0_arm64.whl", hash = "sha256:805e6b60c54bf766b251e94526ebad60b7de0c70f70a4e6210ee2891acb70bf2", size = 284759, upload-time = "2024-11-06T20:10:11.155Z" },
    { url = "https://files.pythonhosted.org/packages/94/2b/701a4b0585cb05472a4da28ee28fdfe155f3638f5e1ec92306d924e5faf0/regex-2024.11.6-cp312-cp312-manylinux_2_17_aarch64.manylinux2014_aarch64.whl", hash = "sha256:b85c2530be953a890eaffde05485238f07029600e8f098cdf1848d414a8b45e4", size = 794976, upload-time = "2024-11-06T20:10:13.24Z" },
    { url = "https://files.pythonhosted.org/packages/4b/bf/fa87e563bf5fee75db8915f7352e1887b1249126a1be4813837f5dbec965/regex-2024.11.6-cp312-cp312-manylinux_2_17_ppc64le.manylinux2014_ppc64le.whl", hash = "sha256:bb26437975da7dc36b7efad18aa9dd4ea569d2357ae6b783bf1118dabd9ea577", size = 833077, upload-time = "2024-11-06T20:10:15.37Z" },
    { url = "https://files.pythonhosted.org/packages/a1/56/7295e6bad94b047f4d0834e4779491b81216583c00c288252ef625c01d23/regex-2024.11.6-cp312-cp312-manylinux_2_17_s390x.manylinux2014_s390x.whl", hash = "sha256:abfa5080c374a76a251ba60683242bc17eeb2c9818d0d30117b4486be10c59d3", size = 823160, upload-time = "2024-11-06T20:10:19.027Z" },
    { url = "https://files.pythonhosted.org/packages/fb/13/e3b075031a738c9598c51cfbc4c7879e26729c53aa9cca59211c44235314/regex-2024.11.6-cp312-cp312-manylinux_2_17_x86_64.manylinux2014_x86_64.whl", hash = "sha256:70b7fa6606c2881c1db9479b0eaa11ed5dfa11c8d60a474ff0e095099f39d98e", size = 796896, upload-time = "2024-11-06T20:10:21.85Z" },
    { url = "https://files.pythonhosted.org/packages/24/56/0b3f1b66d592be6efec23a795b37732682520b47c53da5a32c33ed7d84e3/regex-2024.11.6-cp312-cp312-manylinux_2_5_i686.manylinux1_i686.manylinux_2_17_i686.manylinux2014_i686.whl", hash = "sha256:0c32f75920cf99fe6b6c539c399a4a128452eaf1af27f39bce8909c9a3fd8cbe", size = 783997, upload-time = "2024-11-06T20:10:24.329Z" },
    { url = "https://files.pythonhosted.org/packages/f9/a1/eb378dada8b91c0e4c5f08ffb56f25fcae47bf52ad18f9b2f33b83e6d498/regex-2024.11.6-cp312-cp312-musllinux_1_2_aarch64.whl", hash = "sha256:982e6d21414e78e1f51cf595d7f321dcd14de1f2881c5dc6a6e23bbbbd68435e", size = 781725, upload-time = "2024-11-06T20:10:28.067Z" },
    { url = "https://files.pythonhosted.org/packages/83/f2/033e7dec0cfd6dda93390089864732a3409246ffe8b042e9554afa9bff4e/regex-2024.11.6-cp312-cp312-musllinux_1_2_i686.whl", hash = "sha256:a7c2155f790e2fb448faed6dd241386719802296ec588a8b9051c1f5c481bc29", size = 789481, upload-time = "2024-11-06T20:10:31.612Z" },
    { url = "https://files.pythonhosted.org/packages/83/23/15d4552ea28990a74e7696780c438aadd73a20318c47e527b47a4a5a596d/regex-2024.11.6-cp312-cp312-musllinux_1_2_ppc64le.whl", hash = "sha256:149f5008d286636e48cd0b1dd65018548944e495b0265b45e1bffecce1ef7f39", size = 852896, upload-time = "2024-11-06T20:10:34.054Z" },
    { url = "https://files.pythonhosted.org/packages/e3/39/ed4416bc90deedbfdada2568b2cb0bc1fdb98efe11f5378d9892b2a88f8f/regex-2024.11.6-cp312-cp312-musllinux_1_2_s390x.whl", hash = "sha256:e5364a4502efca094731680e80009632ad6624084aff9a23ce8c8c6820de3e51", size = 860138, upload-time = "2024-11-06T20:10:36.142Z" },
    { url = "https://files.pythonhosted.org/packages/93/2d/dd56bb76bd8e95bbce684326302f287455b56242a4f9c61f1bc76e28360e/regex-2024.11.6-cp312-cp312-musllinux_1_2_x86_64.whl", hash = "sha256:0a86e7eeca091c09e021db8eb72d54751e527fa47b8d5787caf96d9831bd02ad", size = 787692, upload-time = "2024-11-06T20:10:38.394Z" },
    { url = "https://files.pythonhosted.org/packages/0b/55/31877a249ab7a5156758246b9c59539abbeba22461b7d8adc9e8475ff73e/regex-2024.11.6-cp312-cp312-win32.whl", hash = "sha256:32f9a4c643baad4efa81d549c2aadefaeba12249b2adc5af541759237eee1c54", size = 262135, upload-time = "2024-11-06T20:10:40.367Z" },
    { url = "https://files.pythonhosted.org/packages/38/ec/ad2d7de49a600cdb8dd78434a1aeffe28b9d6fc42eb36afab4a27ad23384/regex-2024.11.6-cp312-cp312-win_amd64.whl", hash = "sha256:a93c194e2df18f7d264092dc8539b8ffb86b45b899ab976aa15d48214138e81b", size = 273567, upload-time = "2024-11-06T20:10:43.467Z" },
    { url = "https://files.pythonhosted.org/packages/90/73/bcb0e36614601016552fa9344544a3a2ae1809dc1401b100eab02e772e1f/regex-2024.11.6-cp313-cp313-macosx_10_13_universal2.whl", hash = "sha256:a6ba92c0bcdf96cbf43a12c717eae4bc98325ca3730f6b130ffa2e3c3c723d84", size = 483525, upload-time = "2024-11-06T20:10:45.19Z" },
    { url = "https://files.pythonhosted.org/packages/0f/3f/f1a082a46b31e25291d830b369b6b0c5576a6f7fb89d3053a354c24b8a83/regex-2024.11.6-cp313-cp313-macosx_10_13_x86_64.whl", hash = "sha256:525eab0b789891ac3be914d36893bdf972d483fe66551f79d3e27146191a37d4", size = 288324, upload-time = "2024-11-06T20:10:47.177Z" },
    { url = "https://files.pythonhosted.org/packages/09/c9/4e68181a4a652fb3ef5099e077faf4fd2a694ea6e0f806a7737aff9e758a/regex-2024.11.6-cp313-cp313-macosx_11_0_arm64.whl", hash = "sha256:086a27a0b4ca227941700e0b31425e7a28ef1ae8e5e05a33826e17e47fbfdba0", size = 284617, upload-time = "2024-11-06T20:10:49.312Z" },
    { url = "https://files.pythonhosted.org/packages/fc/fd/37868b75eaf63843165f1d2122ca6cb94bfc0271e4428cf58c0616786dce/regex-2024.11.6-cp313-cp313-manylinux_2_17_aarch64.manylinux2014_aarch64.whl", hash = "sha256:bde01f35767c4a7899b7eb6e823b125a64de314a8ee9791367c9a34d56af18d0", size = 795023, upload-time = "2024-11-06T20:10:51.102Z" },
    { url = "https://files.pythonhosted.org/packages/c4/7c/d4cd9c528502a3dedb5c13c146e7a7a539a3853dc20209c8e75d9ba9d1b2/regex-2024.11.6-cp313-cp313-manylinux_2_17_ppc64le.manylinux2014_ppc64le.whl", hash = "sha256:b583904576650166b3d920d2bcce13971f6f9e9a396c673187f49811b2769dc7", size = 833072, upload-time = "2024-11-06T20:10:52.926Z" },
    { url = "https://files.pythonhosted.org/packages/4f/db/46f563a08f969159c5a0f0e722260568425363bea43bb7ae370becb66a67/regex-2024.11.6-cp313-cp313-manylinux_2_17_s390x.manylinux2014_s390x.whl", hash = "sha256:1c4de13f06a0d54fa0d5ab1b7138bfa0d883220965a29616e3ea61b35d5f5fc7", size = 823130, upload-time = "2024-11-06T20:10:54.828Z" },
    { url = "https://files.pythonhosted.org/packages/db/60/1eeca2074f5b87df394fccaa432ae3fc06c9c9bfa97c5051aed70e6e00c2/regex-2024.11.6-cp313-cp313-manylinux_2_17_x86_64.manylinux2014_x86_64.whl", hash = "sha256:3cde6e9f2580eb1665965ce9bf17ff4952f34f5b126beb509fee8f4e994f143c", size = 796857, upload-time = "2024-11-06T20:10:56.634Z" },
    { url = "https://files.pythonhosted.org/packages/10/db/ac718a08fcee981554d2f7bb8402f1faa7e868c1345c16ab1ebec54b0d7b/regex-2024.11.6-cp313-cp313-manylinux_2_5_i686.manylinux1_i686.manylinux_2_17_i686.manylinux2014_i686.whl", hash = "sha256:0d7f453dca13f40a02b79636a339c5b62b670141e63efd511d3f8f73fba162b3", size = 784006, upload-time = "2024-11-06T20:10:59.369Z" },
    { url = "https://files.pythonhosted.org/packages/c2/41/7da3fe70216cea93144bf12da2b87367590bcf07db97604edeea55dac9ad/regex-2024.11.6-cp313-cp313-musllinux_1_2_aarch64.whl", hash = "sha256:59dfe1ed21aea057a65c6b586afd2a945de04fc7db3de0a6e3ed5397ad491b07", size = 781650, upload-time = "2024-11-06T20:11:02.042Z" },
    { url = "https://files.pythonhosted.org/packages/a7/d5/880921ee4eec393a4752e6ab9f0fe28009435417c3102fc413f3fe81c4e5/regex-2024.11.6-cp313-cp313-musllinux_1_2_i686.whl", hash = "sha256:b97c1e0bd37c5cd7902e65f410779d39eeda155800b65fc4d04cc432efa9bc6e", size = 789545, upload-time = "2024-11-06T20:11:03.933Z" },
    { url = "https://files.pythonhosted.org/packages/dc/96/53770115e507081122beca8899ab7f5ae28ae790bfcc82b5e38976df6a77/regex-2024.11.6-cp313-cp313-musllinux_1_2_ppc64le.whl", hash = "sha256:f9d1e379028e0fc2ae3654bac3cbbef81bf3fd571272a42d56c24007979bafb6", size = 853045, upload-time = "2024-11-06T20:11:06.497Z" },
    { url = "https://files.pythonhosted.org/packages/31/d3/1372add5251cc2d44b451bd94f43b2ec78e15a6e82bff6a290ef9fd8f00a/regex-2024.11.6-cp313-cp313-musllinux_1_2_s390x.whl", hash = "sha256:13291b39131e2d002a7940fb176e120bec5145f3aeb7621be6534e46251912c4", size = 860182, upload-time = "2024-11-06T20:11:09.06Z" },
    { url = "https://files.pythonhosted.org/packages/ed/e3/c446a64984ea9f69982ba1a69d4658d5014bc7a0ea468a07e1a1265db6e2/regex-2024.11.6-cp313-cp313-musllinux_1_2_x86_64.whl", hash = "sha256:4f51f88c126370dcec4908576c5a627220da6c09d0bff31cfa89f2523843316d", size = 787733, upload-time = "2024-11-06T20:11:11.256Z" },
    { url = "https://files.pythonhosted.org/packages/2b/f1/e40c8373e3480e4f29f2692bd21b3e05f296d3afebc7e5dcf21b9756ca1c/regex-2024.11.6-cp313-cp313-win32.whl", hash = "sha256:63b13cfd72e9601125027202cad74995ab26921d8cd935c25f09c630436348ff", size = 262122, upload-time = "2024-11-06T20:11:13.161Z" },
    { url = "https://files.pythonhosted.org/packages/45/94/bc295babb3062a731f52621cdc992d123111282e291abaf23faa413443ea/regex-2024.11.6-cp313-cp313-win_amd64.whl", hash = "sha256:2b3361af3198667e99927da8b84c1b010752fa4b1115ee30beaa332cabc3ef1a", size = 273545, upload-time = "2024-11-06T20:11:15Z" },
]

[[package]]
name = "requests"
version = "2.32.4"
source = { registry = "https://pypi.org/simple" }
dependencies = [
    { name = "certifi" },
    { name = "charset-normalizer" },
    { name = "idna" },
    { name = "urllib3" },
]
sdist = { url = "https://files.pythonhosted.org/packages/e1/0a/929373653770d8a0d7ea76c37de6e41f11eb07559b103b1c02cafb3f7cf8/requests-2.32.4.tar.gz", hash = "sha256:27d0316682c8a29834d3264820024b62a36942083d52caf2f14c0591336d3422", size = 135258, upload-time = "2025-06-09T16:43:07.34Z" }
wheels = [
    { url = "https://files.pythonhosted.org/packages/7c/e4/56027c4a6b4ae70ca9de302488c5ca95ad4a39e190093d6c1a8ace08341b/requests-2.32.4-py3-none-any.whl", hash = "sha256:27babd3cda2a6d50b30443204ee89830707d396671944c998b5975b031ac2b2c", size = 64847, upload-time = "2025-06-09T16:43:05.728Z" },
]

[[package]]
name = "rich"
version = "14.0.0"
source = { registry = "https://pypi.org/simple" }
dependencies = [
    { name = "markdown-it-py" },
    { name = "pygments" },
]
sdist = { url = "https://files.pythonhosted.org/packages/a1/53/830aa4c3066a8ab0ae9a9955976fb770fe9c6102117c8ec4ab3ea62d89e8/rich-14.0.0.tar.gz", hash = "sha256:82f1bc23a6a21ebca4ae0c45af9bdbc492ed20231dcb63f297d6d1021a9d5725", size = 224078, upload-time = "2025-03-30T14:15:14.23Z" }
wheels = [
    { url = "https://files.pythonhosted.org/packages/0d/9b/63f4c7ebc259242c89b3acafdb37b41d1185c07ff0011164674e9076b491/rich-14.0.0-py3-none-any.whl", hash = "sha256:1c9491e1951aac09caffd42f448ee3d04e58923ffe14993f6e83068dc395d7e0", size = 243229, upload-time = "2025-03-30T14:15:12.283Z" },
]

[[package]]
name = "rich-rst"
version = "1.3.1"
source = { registry = "https://pypi.org/simple" }
dependencies = [
    { name = "docutils" },
    { name = "rich" },
]
sdist = { url = "https://files.pythonhosted.org/packages/b0/69/5514c3a87b5f10f09a34bb011bc0927bc12c596c8dae5915604e71abc386/rich_rst-1.3.1.tar.gz", hash = "sha256:fad46e3ba42785ea8c1785e2ceaa56e0ffa32dbe5410dec432f37e4107c4f383", size = 13839, upload-time = "2024-04-30T04:40:38.125Z" }
wheels = [
    { url = "https://files.pythonhosted.org/packages/fd/bc/cc4e3dbc5e7992398dcb7a8eda0cbcf4fb792a0cdb93f857b478bf3cf884/rich_rst-1.3.1-py3-none-any.whl", hash = "sha256:498a74e3896507ab04492d326e794c3ef76e7cda078703aa592d1853d91098c1", size = 11621, upload-time = "2024-04-30T04:40:32.619Z" },
]

[[package]]
name = "rpds-py"
version = "0.26.0"
source = { registry = "https://pypi.org/simple" }
sdist = { url = "https://files.pythonhosted.org/packages/a5/aa/4456d84bbb54adc6a916fb10c9b374f78ac840337644e4a5eda229c81275/rpds_py-0.26.0.tar.gz", hash = "sha256:20dae58a859b0906f0685642e591056f1e787f3a8b39c8e8749a45dc7d26bdb0", size = 27385, upload-time = "2025-07-01T15:57:13.958Z" }
wheels = [
    { url = "https://files.pythonhosted.org/packages/ea/86/90eb87c6f87085868bd077c7a9938006eb1ce19ed4d06944a90d3560fce2/rpds_py-0.26.0-cp312-cp312-macosx_10_12_x86_64.whl", hash = "sha256:894514d47e012e794f1350f076c427d2347ebf82f9b958d554d12819849a369d", size = 363933, upload-time = "2025-07-01T15:54:15.734Z" },
    { url = "https://files.pythonhosted.org/packages/63/78/4469f24d34636242c924626082b9586f064ada0b5dbb1e9d096ee7a8e0c6/rpds_py-0.26.0-cp312-cp312-macosx_11_0_arm64.whl", hash = "sha256:fc921b96fa95a097add244da36a1d9e4f3039160d1d30f1b35837bf108c21136", size = 350447, upload-time = "2025-07-01T15:54:16.922Z" },
    { url = "https://files.pythonhosted.org/packages/ad/91/c448ed45efdfdade82348d5e7995e15612754826ea640afc20915119734f/rpds_py-0.26.0-cp312-cp312-manylinux_2_17_aarch64.manylinux2014_aarch64.whl", hash = "sha256:3e1157659470aa42a75448b6e943c895be8c70531c43cb78b9ba990778955582", size = 384711, upload-time = "2025-07-01T15:54:18.101Z" },
    { url = "https://files.pythonhosted.org/packages/ec/43/e5c86fef4be7f49828bdd4ecc8931f0287b1152c0bb0163049b3218740e7/rpds_py-0.26.0-cp312-cp312-manylinux_2_17_armv7l.manylinux2014_armv7l.whl", hash = "sha256:521ccf56f45bb3a791182dc6b88ae5f8fa079dd705ee42138c76deb1238e554e", size = 400865, upload-time = "2025-07-01T15:54:19.295Z" },
    { url = "https://files.pythonhosted.org/packages/55/34/e00f726a4d44f22d5c5fe2e5ddd3ac3d7fd3f74a175607781fbdd06fe375/rpds_py-0.26.0-cp312-cp312-manylinux_2_17_ppc64le.manylinux2014_ppc64le.whl", hash = "sha256:9def736773fd56b305c0eef698be5192c77bfa30d55a0e5885f80126c4831a15", size = 517763, upload-time = "2025-07-01T15:54:20.858Z" },
    { url = "https://files.pythonhosted.org/packages/52/1c/52dc20c31b147af724b16104500fba13e60123ea0334beba7b40e33354b4/rpds_py-0.26.0-cp312-cp312-manylinux_2_17_s390x.manylinux2014_s390x.whl", hash = "sha256:cdad4ea3b4513b475e027be79e5a0ceac8ee1c113a1a11e5edc3c30c29f964d8", size = 406651, upload-time = "2025-07-01T15:54:22.508Z" },
    { url = "https://files.pythonhosted.org/packages/2e/77/87d7bfabfc4e821caa35481a2ff6ae0b73e6a391bb6b343db2c91c2b9844/rpds_py-0.26.0-cp312-cp312-manylinux_2_17_x86_64.manylinux2014_x86_64.whl", hash = "sha256:82b165b07f416bdccf5c84546a484cc8f15137ca38325403864bfdf2b5b72f6a", size = 386079, upload-time = "2025-07-01T15:54:23.987Z" },
    { url = "https://files.pythonhosted.org/packages/e3/d4/7f2200c2d3ee145b65b3cddc4310d51f7da6a26634f3ac87125fd789152a/rpds_py-0.26.0-cp312-cp312-manylinux_2_5_i686.manylinux1_i686.whl", hash = "sha256:d04cab0a54b9dba4d278fe955a1390da3cf71f57feb78ddc7cb67cbe0bd30323", size = 421379, upload-time = "2025-07-01T15:54:25.073Z" },
    { url = "https://files.pythonhosted.org/packages/ae/13/9fdd428b9c820869924ab62236b8688b122baa22d23efdd1c566938a39ba/rpds_py-0.26.0-cp312-cp312-musllinux_1_2_aarch64.whl", hash = "sha256:79061ba1a11b6a12743a2b0f72a46aa2758613d454aa6ba4f5a265cc48850158", size = 562033, upload-time = "2025-07-01T15:54:26.225Z" },
    { url = "https://files.pythonhosted.org/packages/f3/e1/b69686c3bcbe775abac3a4c1c30a164a2076d28df7926041f6c0eb5e8d28/rpds_py-0.26.0-cp312-cp312-musllinux_1_2_i686.whl", hash = "sha256:f405c93675d8d4c5ac87364bb38d06c988e11028a64b52a47158a355079661f3", size = 591639, upload-time = "2025-07-01T15:54:27.424Z" },
    { url = "https://files.pythonhosted.org/packages/5c/c9/1e3d8c8863c84a90197ac577bbc3d796a92502124c27092413426f670990/rpds_py-0.26.0-cp312-cp312-musllinux_1_2_x86_64.whl", hash = "sha256:dafd4c44b74aa4bed4b250f1aed165b8ef5de743bcca3b88fc9619b6087093d2", size = 557105, upload-time = "2025-07-01T15:54:29.93Z" },
    { url = "https://files.pythonhosted.org/packages/9f/c5/90c569649057622959f6dcc40f7b516539608a414dfd54b8d77e3b201ac0/rpds_py-0.26.0-cp312-cp312-win32.whl", hash = "sha256:3da5852aad63fa0c6f836f3359647870e21ea96cf433eb393ffa45263a170d44", size = 223272, upload-time = "2025-07-01T15:54:31.128Z" },
    { url = "https://files.pythonhosted.org/packages/7d/16/19f5d9f2a556cfed454eebe4d354c38d51c20f3db69e7b4ce6cff904905d/rpds_py-0.26.0-cp312-cp312-win_amd64.whl", hash = "sha256:cf47cfdabc2194a669dcf7a8dbba62e37a04c5041d2125fae0233b720da6f05c", size = 234995, upload-time = "2025-07-01T15:54:32.195Z" },
    { url = "https://files.pythonhosted.org/packages/83/f0/7935e40b529c0e752dfaa7880224771b51175fce08b41ab4a92eb2fbdc7f/rpds_py-0.26.0-cp312-cp312-win_arm64.whl", hash = "sha256:20ab1ae4fa534f73647aad289003f1104092890849e0266271351922ed5574f8", size = 223198, upload-time = "2025-07-01T15:54:33.271Z" },
    { url = "https://files.pythonhosted.org/packages/6a/67/bb62d0109493b12b1c6ab00de7a5566aa84c0e44217c2d94bee1bd370da9/rpds_py-0.26.0-cp313-cp313-macosx_10_12_x86_64.whl", hash = "sha256:696764a5be111b036256c0b18cd29783fab22154690fc698062fc1b0084b511d", size = 363917, upload-time = "2025-07-01T15:54:34.755Z" },
    { url = "https://files.pythonhosted.org/packages/4b/f3/34e6ae1925a5706c0f002a8d2d7f172373b855768149796af87bd65dcdb9/rpds_py-0.26.0-cp313-cp313-macosx_11_0_arm64.whl", hash = "sha256:1e6c15d2080a63aaed876e228efe4f814bc7889c63b1e112ad46fdc8b368b9e1", size = 350073, upload-time = "2025-07-01T15:54:36.292Z" },
    { url = "https://files.pythonhosted.org/packages/75/83/1953a9d4f4e4de7fd0533733e041c28135f3c21485faaef56a8aadbd96b5/rpds_py-0.26.0-cp313-cp313-manylinux_2_17_aarch64.manylinux2014_aarch64.whl", hash = "sha256:390e3170babf42462739a93321e657444f0862c6d722a291accc46f9d21ed04e", size = 384214, upload-time = "2025-07-01T15:54:37.469Z" },
    { url = "https://files.pythonhosted.org/packages/48/0e/983ed1b792b3322ea1d065e67f4b230f3b96025f5ce3878cc40af09b7533/rpds_py-0.26.0-cp313-cp313-manylinux_2_17_armv7l.manylinux2014_armv7l.whl", hash = "sha256:7da84c2c74c0f5bc97d853d9e17bb83e2dcafcff0dc48286916001cc114379a1", size = 400113, upload-time = "2025-07-01T15:54:38.954Z" },
    { url = "https://files.pythonhosted.org/packages/69/7f/36c0925fff6f660a80be259c5b4f5e53a16851f946eb080351d057698528/rpds_py-0.26.0-cp313-cp313-manylinux_2_17_ppc64le.manylinux2014_ppc64le.whl", hash = "sha256:4c5fe114a6dd480a510b6d3661d09d67d1622c4bf20660a474507aaee7eeeee9", size = 515189, upload-time = "2025-07-01T15:54:40.57Z" },
    { url = "https://files.pythonhosted.org/packages/13/45/cbf07fc03ba7a9b54662c9badb58294ecfb24f828b9732970bd1a431ed5c/rpds_py-0.26.0-cp313-cp313-manylinux_2_17_s390x.manylinux2014_s390x.whl", hash = "sha256:3100b3090269f3a7ea727b06a6080d4eb7439dca4c0e91a07c5d133bb1727ea7", size = 406998, upload-time = "2025-07-01T15:54:43.025Z" },
    { url = "https://files.pythonhosted.org/packages/6c/b0/8fa5e36e58657997873fd6a1cf621285ca822ca75b4b3434ead047daa307/rpds_py-0.26.0-cp313-cp313-manylinux_2_17_x86_64.manylinux2014_x86_64.whl", hash = "sha256:2c03c9b0c64afd0320ae57de4c982801271c0c211aa2d37f3003ff5feb75bb04", size = 385903, upload-time = "2025-07-01T15:54:44.752Z" },
    { url = "https://files.pythonhosted.org/packages/4b/f7/b25437772f9f57d7a9fbd73ed86d0dcd76b4c7c6998348c070d90f23e315/rpds_py-0.26.0-cp313-cp313-manylinux_2_5_i686.manylinux1_i686.whl", hash = "sha256:5963b72ccd199ade6ee493723d18a3f21ba7d5b957017607f815788cef50eaf1", size = 419785, upload-time = "2025-07-01T15:54:46.043Z" },
    { url = "https://files.pythonhosted.org/packages/a7/6b/63ffa55743dfcb4baf2e9e77a0b11f7f97ed96a54558fcb5717a4b2cd732/rpds_py-0.26.0-cp313-cp313-musllinux_1_2_aarch64.whl", hash = "sha256:9da4e873860ad5bab3291438525cae80169daecbfafe5657f7f5fb4d6b3f96b9", size = 561329, upload-time = "2025-07-01T15:54:47.64Z" },
    { url = "https://files.pythonhosted.org/packages/2f/07/1f4f5e2886c480a2346b1e6759c00278b8a69e697ae952d82ae2e6ee5db0/rpds_py-0.26.0-cp313-cp313-musllinux_1_2_i686.whl", hash = "sha256:5afaddaa8e8c7f1f7b4c5c725c0070b6eed0228f705b90a1732a48e84350f4e9", size = 590875, upload-time = "2025-07-01T15:54:48.9Z" },
    { url = "https://files.pythonhosted.org/packages/cc/bc/e6639f1b91c3a55f8c41b47d73e6307051b6e246254a827ede730624c0f8/rpds_py-0.26.0-cp313-cp313-musllinux_1_2_x86_64.whl", hash = "sha256:4916dc96489616a6f9667e7526af8fa693c0fdb4f3acb0e5d9f4400eb06a47ba", size = 556636, upload-time = "2025-07-01T15:54:50.619Z" },
    { url = "https://files.pythonhosted.org/packages/05/4c/b3917c45566f9f9a209d38d9b54a1833f2bb1032a3e04c66f75726f28876/rpds_py-0.26.0-cp313-cp313-win32.whl", hash = "sha256:2a343f91b17097c546b93f7999976fd6c9d5900617aa848c81d794e062ab302b", size = 222663, upload-time = "2025-07-01T15:54:52.023Z" },
    { url = "https://files.pythonhosted.org/packages/e0/0b/0851bdd6025775aaa2365bb8de0697ee2558184c800bfef8d7aef5ccde58/rpds_py-0.26.0-cp313-cp313-win_amd64.whl", hash = "sha256:0a0b60701f2300c81b2ac88a5fb893ccfa408e1c4a555a77f908a2596eb875a5", size = 234428, upload-time = "2025-07-01T15:54:53.692Z" },
    { url = "https://files.pythonhosted.org/packages/ed/e8/a47c64ed53149c75fb581e14a237b7b7cd18217e969c30d474d335105622/rpds_py-0.26.0-cp313-cp313-win_arm64.whl", hash = "sha256:257d011919f133a4746958257f2c75238e3ff54255acd5e3e11f3ff41fd14256", size = 222571, upload-time = "2025-07-01T15:54:54.822Z" },
    { url = "https://files.pythonhosted.org/packages/89/bf/3d970ba2e2bcd17d2912cb42874107390f72873e38e79267224110de5e61/rpds_py-0.26.0-cp313-cp313t-macosx_10_12_x86_64.whl", hash = "sha256:529c8156d7506fba5740e05da8795688f87119cce330c244519cf706a4a3d618", size = 360475, upload-time = "2025-07-01T15:54:56.228Z" },
    { url = "https://files.pythonhosted.org/packages/82/9f/283e7e2979fc4ec2d8ecee506d5a3675fce5ed9b4b7cb387ea5d37c2f18d/rpds_py-0.26.0-cp313-cp313t-macosx_11_0_arm64.whl", hash = "sha256:f53ec51f9d24e9638a40cabb95078ade8c99251945dad8d57bf4aabe86ecee35", size = 346692, upload-time = "2025-07-01T15:54:58.561Z" },
    { url = "https://files.pythonhosted.org/packages/e3/03/7e50423c04d78daf391da3cc4330bdb97042fc192a58b186f2d5deb7befd/rpds_py-0.26.0-cp313-cp313t-manylinux_2_17_aarch64.manylinux2014_aarch64.whl", hash = "sha256:7ab504c4d654e4a29558eaa5bb8cea5fdc1703ea60a8099ffd9c758472cf913f", size = 379415, upload-time = "2025-07-01T15:54:59.751Z" },
    { url = "https://files.pythonhosted.org/packages/57/00/d11ee60d4d3b16808432417951c63df803afb0e0fc672b5e8d07e9edaaae/rpds_py-0.26.0-cp313-cp313t-manylinux_2_17_armv7l.manylinux2014_armv7l.whl", hash = "sha256:fd0641abca296bc1a00183fe44f7fced8807ed49d501f188faa642d0e4975b83", size = 391783, upload-time = "2025-07-01T15:55:00.898Z" },
    { url = "https://files.pythonhosted.org/packages/08/b3/1069c394d9c0d6d23c5b522e1f6546b65793a22950f6e0210adcc6f97c3e/rpds_py-0.26.0-cp313-cp313t-manylinux_2_17_ppc64le.manylinux2014_ppc64le.whl", hash = "sha256:69b312fecc1d017b5327afa81d4da1480f51c68810963a7336d92203dbb3d4f1", size = 512844, upload-time = "2025-07-01T15:55:02.201Z" },
    { url = "https://files.pythonhosted.org/packages/08/3b/c4fbf0926800ed70b2c245ceca99c49f066456755f5d6eb8863c2c51e6d0/rpds_py-0.26.0-cp313-cp313t-manylinux_2_17_s390x.manylinux2014_s390x.whl", hash = "sha256:c741107203954f6fc34d3066d213d0a0c40f7bb5aafd698fb39888af277c70d8", size = 402105, upload-time = "2025-07-01T15:55:03.698Z" },
    { url = "https://files.pythonhosted.org/packages/1c/b0/db69b52ca07413e568dae9dc674627a22297abb144c4d6022c6d78f1e5cc/rpds_py-0.26.0-cp313-cp313t-manylinux_2_17_x86_64.manylinux2014_x86_64.whl", hash = "sha256:fc3e55a7db08dc9a6ed5fb7103019d2c1a38a349ac41901f9f66d7f95750942f", size = 383440, upload-time = "2025-07-01T15:55:05.398Z" },
    { url = "https://files.pythonhosted.org/packages/4c/e1/c65255ad5b63903e56b3bb3ff9dcc3f4f5c3badde5d08c741ee03903e951/rpds_py-0.26.0-cp313-cp313t-manylinux_2_5_i686.manylinux1_i686.whl", hash = "sha256:9e851920caab2dbcae311fd28f4313c6953993893eb5c1bb367ec69d9a39e7ed", size = 412759, upload-time = "2025-07-01T15:55:08.316Z" },
    { url = "https://files.pythonhosted.org/packages/e4/22/bb731077872377a93c6e93b8a9487d0406c70208985831034ccdeed39c8e/rpds_py-0.26.0-cp313-cp313t-musllinux_1_2_aarch64.whl", hash = "sha256:dfbf280da5f876d0b00c81f26bedce274e72a678c28845453885a9b3c22ae632", size = 556032, upload-time = "2025-07-01T15:55:09.52Z" },
    { url = "https://files.pythonhosted.org/packages/e0/8b/393322ce7bac5c4530fb96fc79cc9ea2f83e968ff5f6e873f905c493e1c4/rpds_py-0.26.0-cp313-cp313t-musllinux_1_2_i686.whl", hash = "sha256:1cc81d14ddfa53d7f3906694d35d54d9d3f850ef8e4e99ee68bc0d1e5fed9a9c", size = 585416, upload-time = "2025-07-01T15:55:11.216Z" },
    { url = "https://files.pythonhosted.org/packages/49/ae/769dc372211835bf759319a7aae70525c6eb523e3371842c65b7ef41c9c6/rpds_py-0.26.0-cp313-cp313t-musllinux_1_2_x86_64.whl", hash = "sha256:dca83c498b4650a91efcf7b88d669b170256bf8017a5db6f3e06c2bf031f57e0", size = 554049, upload-time = "2025-07-01T15:55:13.004Z" },
    { url = "https://files.pythonhosted.org/packages/6b/f9/4c43f9cc203d6ba44ce3146246cdc38619d92c7bd7bad4946a3491bd5b70/rpds_py-0.26.0-cp313-cp313t-win32.whl", hash = "sha256:4d11382bcaf12f80b51d790dee295c56a159633a8e81e6323b16e55d81ae37e9", size = 218428, upload-time = "2025-07-01T15:55:14.486Z" },
    { url = "https://files.pythonhosted.org/packages/7e/8b/9286b7e822036a4a977f2f1e851c7345c20528dbd56b687bb67ed68a8ede/rpds_py-0.26.0-cp313-cp313t-win_amd64.whl", hash = "sha256:ff110acded3c22c033e637dd8896e411c7d3a11289b2edf041f86663dbc791e9", size = 231524, upload-time = "2025-07-01T15:55:15.745Z" },
    { url = "https://files.pythonhosted.org/packages/55/07/029b7c45db910c74e182de626dfdae0ad489a949d84a468465cd0ca36355/rpds_py-0.26.0-cp314-cp314-macosx_10_12_x86_64.whl", hash = "sha256:da619979df60a940cd434084355c514c25cf8eb4cf9a508510682f6c851a4f7a", size = 364292, upload-time = "2025-07-01T15:55:17.001Z" },
    { url = "https://files.pythonhosted.org/packages/13/d1/9b3d3f986216b4d1f584878dca15ce4797aaf5d372d738974ba737bf68d6/rpds_py-0.26.0-cp314-cp314-macosx_11_0_arm64.whl", hash = "sha256:ea89a2458a1a75f87caabefe789c87539ea4e43b40f18cff526052e35bbb4fdf", size = 350334, upload-time = "2025-07-01T15:55:18.922Z" },
    { url = "https://files.pythonhosted.org/packages/18/98/16d5e7bc9ec715fa9668731d0cf97f6b032724e61696e2db3d47aeb89214/rpds_py-0.26.0-cp314-cp314-manylinux_2_17_aarch64.manylinux2014_aarch64.whl", hash = "sha256:feac1045b3327a45944e7dcbeb57530339f6b17baff154df51ef8b0da34c8c12", size = 384875, upload-time = "2025-07-01T15:55:20.399Z" },
    { url = "https://files.pythonhosted.org/packages/f9/13/aa5e2b1ec5ab0e86a5c464d53514c0467bec6ba2507027d35fc81818358e/rpds_py-0.26.0-cp314-cp314-manylinux_2_17_armv7l.manylinux2014_armv7l.whl", hash = "sha256:b818a592bd69bfe437ee8368603d4a2d928c34cffcdf77c2e761a759ffd17d20", size = 399993, upload-time = "2025-07-01T15:55:21.729Z" },
    { url = "https://files.pythonhosted.org/packages/17/03/8021810b0e97923abdbab6474c8b77c69bcb4b2c58330777df9ff69dc559/rpds_py-0.26.0-cp314-cp314-manylinux_2_17_ppc64le.manylinux2014_ppc64le.whl", hash = "sha256:1a8b0dd8648709b62d9372fc00a57466f5fdeefed666afe3fea5a6c9539a0331", size = 516683, upload-time = "2025-07-01T15:55:22.918Z" },
    { url = "https://files.pythonhosted.org/packages/dc/b1/da8e61c87c2f3d836954239fdbbfb477bb7b54d74974d8f6fcb34342d166/rpds_py-0.26.0-cp314-cp314-manylinux_2_17_s390x.manylinux2014_s390x.whl", hash = "sha256:6d3498ad0df07d81112aa6ec6c95a7e7b1ae00929fb73e7ebee0f3faaeabad2f", size = 408825, upload-time = "2025-07-01T15:55:24.207Z" },
    { url = "https://files.pythonhosted.org/packages/38/bc/1fc173edaaa0e52c94b02a655db20697cb5fa954ad5a8e15a2c784c5cbdd/rpds_py-0.26.0-cp314-cp314-manylinux_2_17_x86_64.manylinux2014_x86_64.whl", hash = "sha256:24a4146ccb15be237fdef10f331c568e1b0e505f8c8c9ed5d67759dac58ac246", size = 387292, upload-time = "2025-07-01T15:55:25.554Z" },
    { url = "https://files.pythonhosted.org/packages/7c/eb/3a9bb4bd90867d21916f253caf4f0d0be7098671b6715ad1cead9fe7bab9/rpds_py-0.26.0-cp314-cp314-manylinux_2_5_i686.manylinux1_i686.whl", hash = "sha256:a9a63785467b2d73635957d32a4f6e73d5e4df497a16a6392fa066b753e87387", size = 420435, upload-time = "2025-07-01T15:55:27.798Z" },
    { url = "https://files.pythonhosted.org/packages/cd/16/e066dcdb56f5632713445271a3f8d3d0b426d51ae9c0cca387799df58b02/rpds_py-0.26.0-cp314-cp314-musllinux_1_2_aarch64.whl", hash = "sha256:de4ed93a8c91debfd5a047be327b7cc8b0cc6afe32a716bbbc4aedca9e2a83af", size = 562410, upload-time = "2025-07-01T15:55:29.057Z" },
    { url = "https://files.pythonhosted.org/packages/60/22/ddbdec7eb82a0dc2e455be44c97c71c232983e21349836ce9f272e8a3c29/rpds_py-0.26.0-cp314-cp314-musllinux_1_2_i686.whl", hash = "sha256:caf51943715b12af827696ec395bfa68f090a4c1a1d2509eb4e2cb69abbbdb33", size = 590724, upload-time = "2025-07-01T15:55:30.719Z" },
    { url = "https://files.pythonhosted.org/packages/2c/b4/95744085e65b7187d83f2fcb0bef70716a1ea0a9e5d8f7f39a86e5d83424/rpds_py-0.26.0-cp314-cp314-musllinux_1_2_x86_64.whl", hash = "sha256:4a59e5bc386de021f56337f757301b337d7ab58baa40174fb150accd480bc953", size = 558285, upload-time = "2025-07-01T15:55:31.981Z" },
    { url = "https://files.pythonhosted.org/packages/37/37/6309a75e464d1da2559446f9c811aa4d16343cebe3dbb73701e63f760caa/rpds_py-0.26.0-cp314-cp314-win32.whl", hash = "sha256:92c8db839367ef16a662478f0a2fe13e15f2227da3c1430a782ad0f6ee009ec9", size = 223459, upload-time = "2025-07-01T15:55:33.312Z" },
    { url = "https://files.pythonhosted.org/packages/d9/6f/8e9c11214c46098b1d1391b7e02b70bb689ab963db3b19540cba17315291/rpds_py-0.26.0-cp314-cp314-win_amd64.whl", hash = "sha256:b0afb8cdd034150d4d9f53926226ed27ad15b7f465e93d7468caaf5eafae0d37", size = 236083, upload-time = "2025-07-01T15:55:34.933Z" },
    { url = "https://files.pythonhosted.org/packages/47/af/9c4638994dd623d51c39892edd9d08e8be8220a4b7e874fa02c2d6e91955/rpds_py-0.26.0-cp314-cp314-win_arm64.whl", hash = "sha256:ca3f059f4ba485d90c8dc75cb5ca897e15325e4e609812ce57f896607c1c0867", size = 223291, upload-time = "2025-07-01T15:55:36.202Z" },
    { url = "https://files.pythonhosted.org/packages/4d/db/669a241144460474aab03e254326b32c42def83eb23458a10d163cb9b5ce/rpds_py-0.26.0-cp314-cp314t-macosx_10_12_x86_64.whl", hash = "sha256:5afea17ab3a126006dc2f293b14ffc7ef3c85336cf451564a0515ed7648033da", size = 361445, upload-time = "2025-07-01T15:55:37.483Z" },
    { url = "https://files.pythonhosted.org/packages/3b/2d/133f61cc5807c6c2fd086a46df0eb8f63a23f5df8306ff9f6d0fd168fecc/rpds_py-0.26.0-cp314-cp314t-macosx_11_0_arm64.whl", hash = "sha256:69f0c0a3df7fd3a7eec50a00396104bb9a843ea6d45fcc31c2d5243446ffd7a7", size = 347206, upload-time = "2025-07-01T15:55:38.828Z" },
    { url = "https://files.pythonhosted.org/packages/05/bf/0e8fb4c05f70273469eecf82f6ccf37248558526a45321644826555db31b/rpds_py-0.26.0-cp314-cp314t-manylinux_2_17_aarch64.manylinux2014_aarch64.whl", hash = "sha256:801a71f70f9813e82d2513c9a96532551fce1e278ec0c64610992c49c04c2dad", size = 380330, upload-time = "2025-07-01T15:55:40.175Z" },
    { url = "https://files.pythonhosted.org/packages/d4/a8/060d24185d8b24d3923322f8d0ede16df4ade226a74e747b8c7c978e3dd3/rpds_py-0.26.0-cp314-cp314t-manylinux_2_17_armv7l.manylinux2014_armv7l.whl", hash = "sha256:df52098cde6d5e02fa75c1f6244f07971773adb4a26625edd5c18fee906fa84d", size = 392254, upload-time = "2025-07-01T15:55:42.015Z" },
    { url = "https://files.pythonhosted.org/packages/b9/7b/7c2e8a9ee3e6bc0bae26bf29f5219955ca2fbb761dca996a83f5d2f773fe/rpds_py-0.26.0-cp314-cp314t-manylinux_2_17_ppc64le.manylinux2014_ppc64le.whl", hash = "sha256:9bc596b30f86dc6f0929499c9e574601679d0341a0108c25b9b358a042f51bca", size = 516094, upload-time = "2025-07-01T15:55:43.603Z" },
    { url = "https://files.pythonhosted.org/packages/75/d6/f61cafbed8ba1499b9af9f1777a2a199cd888f74a96133d8833ce5eaa9c5/rpds_py-0.26.0-cp314-cp314t-manylinux_2_17_s390x.manylinux2014_s390x.whl", hash = "sha256:9dfbe56b299cf5875b68eb6f0ebaadc9cac520a1989cac0db0765abfb3709c19", size = 402889, upload-time = "2025-07-01T15:55:45.275Z" },
    { url = "https://files.pythonhosted.org/packages/92/19/c8ac0a8a8df2dd30cdec27f69298a5c13e9029500d6d76718130f5e5be10/rpds_py-0.26.0-cp314-cp314t-manylinux_2_17_x86_64.manylinux2014_x86_64.whl", hash = "sha256:ac64f4b2bdb4ea622175c9ab7cf09444e412e22c0e02e906978b3b488af5fde8", size = 384301, upload-time = "2025-07-01T15:55:47.098Z" },
    { url = "https://files.pythonhosted.org/packages/41/e1/6b1859898bc292a9ce5776016c7312b672da00e25cec74d7beced1027286/rpds_py-0.26.0-cp314-cp314t-manylinux_2_5_i686.manylinux1_i686.whl", hash = "sha256:181ef9b6bbf9845a264f9aa45c31836e9f3c1f13be565d0d010e964c661d1e2b", size = 412891, upload-time = "2025-07-01T15:55:48.412Z" },
    { url = "https://files.pythonhosted.org/packages/ef/b9/ceb39af29913c07966a61367b3c08b4f71fad841e32c6b59a129d5974698/rpds_py-0.26.0-cp314-cp314t-musllinux_1_2_aarch64.whl", hash = "sha256:49028aa684c144ea502a8e847d23aed5e4c2ef7cadfa7d5eaafcb40864844b7a", size = 557044, upload-time = "2025-07-01T15:55:49.816Z" },
    { url = "https://files.pythonhosted.org/packages/2f/27/35637b98380731a521f8ec4f3fd94e477964f04f6b2f8f7af8a2d889a4af/rpds_py-0.26.0-cp314-cp314t-musllinux_1_2_i686.whl", hash = "sha256:e5d524d68a474a9688336045bbf76cb0def88549c1b2ad9dbfec1fb7cfbe9170", size = 585774, upload-time = "2025-07-01T15:55:51.192Z" },
    { url = "https://files.pythonhosted.org/packages/52/d9/3f0f105420fecd18551b678c9a6ce60bd23986098b252a56d35781b3e7e9/rpds_py-0.26.0-cp314-cp314t-musllinux_1_2_x86_64.whl", hash = "sha256:c1851f429b822831bd2edcbe0cfd12ee9ea77868f8d3daf267b189371671c80e", size = 554886, upload-time = "2025-07-01T15:55:52.541Z" },
    { url = "https://files.pythonhosted.org/packages/6b/c5/347c056a90dc8dd9bc240a08c527315008e1b5042e7a4cf4ac027be9d38a/rpds_py-0.26.0-cp314-cp314t-win32.whl", hash = "sha256:7bdb17009696214c3b66bb3590c6d62e14ac5935e53e929bcdbc5a495987a84f", size = 219027, upload-time = "2025-07-01T15:55:53.874Z" },
    { url = "https://files.pythonhosted.org/packages/75/04/5302cea1aa26d886d34cadbf2dc77d90d7737e576c0065f357b96dc7a1a6/rpds_py-0.26.0-cp314-cp314t-win_amd64.whl", hash = "sha256:f14440b9573a6f76b4ee4770c13f0b5921f71dde3b6fcb8dabbefd13b7fe05d7", size = 232821, upload-time = "2025-07-01T15:55:55.167Z" },
]

[[package]]
name = "ruff"
version = "0.12.4"
source = { registry = "https://pypi.org/simple" }
sdist = { url = "https://files.pythonhosted.org/packages/9b/ce/8d7dbedede481245b489b769d27e2934730791a9a82765cb94566c6e6abd/ruff-0.12.4.tar.gz", hash = "sha256:13efa16df6c6eeb7d0f091abae50f58e9522f3843edb40d56ad52a5a4a4b6873", size = 5131435, upload-time = "2025-07-17T17:27:19.138Z" }
wheels = [
    { url = "https://files.pythonhosted.org/packages/ae/9f/517bc5f61bad205b7f36684ffa5415c013862dee02f55f38a217bdbe7aa4/ruff-0.12.4-py3-none-linux_armv6l.whl", hash = "sha256:cb0d261dac457ab939aeb247e804125a5d521b21adf27e721895b0d3f83a0d0a", size = 10188824, upload-time = "2025-07-17T17:26:31.412Z" },
    { url = "https://files.pythonhosted.org/packages/28/83/691baae5a11fbbde91df01c565c650fd17b0eabed259e8b7563de17c6529/ruff-0.12.4-py3-none-macosx_10_12_x86_64.whl", hash = "sha256:55c0f4ca9769408d9b9bac530c30d3e66490bd2beb2d3dae3e4128a1f05c7442", size = 10884521, upload-time = "2025-07-17T17:26:35.084Z" },
    { url = "https://files.pythonhosted.org/packages/d6/8d/756d780ff4076e6dd035d058fa220345f8c458391f7edfb1c10731eedc75/ruff-0.12.4-py3-none-macosx_11_0_arm64.whl", hash = "sha256:a8224cc3722c9ad9044da7f89c4c1ec452aef2cfe3904365025dd2f51daeae0e", size = 10277653, upload-time = "2025-07-17T17:26:37.897Z" },
    { url = "https://files.pythonhosted.org/packages/8d/97/8eeee0f48ece153206dce730fc9e0e0ca54fd7f261bb3d99c0a4343a1892/ruff-0.12.4-py3-none-manylinux_2_17_aarch64.manylinux2014_aarch64.whl", hash = "sha256:e9949d01d64fa3672449a51ddb5d7548b33e130240ad418884ee6efa7a229586", size = 10485993, upload-time = "2025-07-17T17:26:40.68Z" },
    { url = "https://files.pythonhosted.org/packages/49/b8/22a43d23a1f68df9b88f952616c8508ea6ce4ed4f15353b8168c48b2d7e7/ruff-0.12.4-py3-none-manylinux_2_17_armv7l.manylinux2014_armv7l.whl", hash = "sha256:be0593c69df9ad1465e8a2d10e3defd111fdb62dcd5be23ae2c06da77e8fcffb", size = 10022824, upload-time = "2025-07-17T17:26:43.564Z" },
    { url = "https://files.pythonhosted.org/packages/cd/70/37c234c220366993e8cffcbd6cadbf332bfc848cbd6f45b02bade17e0149/ruff-0.12.4-py3-none-manylinux_2_17_i686.manylinux2014_i686.whl", hash = "sha256:a7dea966bcb55d4ecc4cc3270bccb6f87a337326c9dcd3c07d5b97000dbff41c", size = 11524414, upload-time = "2025-07-17T17:26:46.219Z" },
    { url = "https://files.pythonhosted.org/packages/14/77/c30f9964f481b5e0e29dd6a1fae1f769ac3fd468eb76fdd5661936edd262/ruff-0.12.4-py3-none-manylinux_2_17_ppc64.manylinux2014_ppc64.whl", hash = "sha256:afcfa3ab5ab5dd0e1c39bf286d829e042a15e966b3726eea79528e2e24d8371a", size = 12419216, upload-time = "2025-07-17T17:26:48.883Z" },
    { url = "https://files.pythonhosted.org/packages/6e/79/af7fe0a4202dce4ef62c5e33fecbed07f0178f5b4dd9c0d2fcff5ab4a47c/ruff-0.12.4-py3-none-manylinux_2_17_ppc64le.manylinux2014_ppc64le.whl", hash = "sha256:c057ce464b1413c926cdb203a0f858cd52f3e73dcb3270a3318d1630f6395bb3", size = 11976756, upload-time = "2025-07-17T17:26:51.754Z" },
    { url = "https://files.pythonhosted.org/packages/09/d1/33fb1fc00e20a939c305dbe2f80df7c28ba9193f7a85470b982815a2dc6a/ruff-0.12.4-py3-none-manylinux_2_17_s390x.manylinux2014_s390x.whl", hash = "sha256:e64b90d1122dc2713330350626b10d60818930819623abbb56535c6466cce045", size = 11020019, upload-time = "2025-07-17T17:26:54.265Z" },
    { url = "https://files.pythonhosted.org/packages/64/f4/e3cd7f7bda646526f09693e2e02bd83d85fff8a8222c52cf9681c0d30843/ruff-0.12.4-py3-none-manylinux_2_17_x86_64.manylinux2014_x86_64.whl", hash = "sha256:2abc48f3d9667fdc74022380b5c745873499ff827393a636f7a59da1515e7c57", size = 11277890, upload-time = "2025-07-17T17:26:56.914Z" },
    { url = "https://files.pythonhosted.org/packages/5e/d0/69a85fb8b94501ff1a4f95b7591505e8983f38823da6941eb5b6badb1e3a/ruff-0.12.4-py3-none-musllinux_1_2_aarch64.whl", hash = "sha256:2b2449dc0c138d877d629bea151bee8c0ae3b8e9c43f5fcaafcd0c0d0726b184", size = 10348539, upload-time = "2025-07-17T17:26:59.381Z" },
    { url = "https://files.pythonhosted.org/packages/16/a0/91372d1cb1678f7d42d4893b88c252b01ff1dffcad09ae0c51aa2542275f/ruff-0.12.4-py3-none-musllinux_1_2_armv7l.whl", hash = "sha256:56e45bb11f625db55f9b70477062e6a1a04d53628eda7784dce6e0f55fd549eb", size = 10009579, upload-time = "2025-07-17T17:27:02.462Z" },
    { url = "https://files.pythonhosted.org/packages/23/1b/c4a833e3114d2cc0f677e58f1df6c3b20f62328dbfa710b87a1636a5e8eb/ruff-0.12.4-py3-none-musllinux_1_2_i686.whl", hash = "sha256:478fccdb82ca148a98a9ff43658944f7ab5ec41c3c49d77cd99d44da019371a1", size = 10942982, upload-time = "2025-07-17T17:27:05.343Z" },
    { url = "https://files.pythonhosted.org/packages/ff/ce/ce85e445cf0a5dd8842f2f0c6f0018eedb164a92bdf3eda51984ffd4d989/ruff-0.12.4-py3-none-musllinux_1_2_x86_64.whl", hash = "sha256:0fc426bec2e4e5f4c4f182b9d2ce6a75c85ba9bcdbe5c6f2a74fcb8df437df4b", size = 11343331, upload-time = "2025-07-17T17:27:08.652Z" },
    { url = "https://files.pythonhosted.org/packages/35/cf/441b7fc58368455233cfb5b77206c849b6dfb48b23de532adcc2e50ccc06/ruff-0.12.4-py3-none-win32.whl", hash = "sha256:4de27977827893cdfb1211d42d84bc180fceb7b72471104671c59be37041cf93", size = 10267904, upload-time = "2025-07-17T17:27:11.814Z" },
    { url = "https://files.pythonhosted.org/packages/ce/7e/20af4a0df5e1299e7368d5ea4350412226afb03d95507faae94c80f00afd/ruff-0.12.4-py3-none-win_amd64.whl", hash = "sha256:fe0b9e9eb23736b453143d72d2ceca5db323963330d5b7859d60d101147d461a", size = 11209038, upload-time = "2025-07-17T17:27:14.417Z" },
    { url = "https://files.pythonhosted.org/packages/11/02/8857d0dfb8f44ef299a5dfd898f673edefb71e3b533b3b9d2db4c832dd13/ruff-0.12.4-py3-none-win_arm64.whl", hash = "sha256:0618ec4442a83ab545e5b71202a5c0ed7791e8471435b94e655b570a5031a98e", size = 10469336, upload-time = "2025-07-17T17:27:16.913Z" },
]

[[package]]
name = "safetensors"
version = "0.5.3"
source = { registry = "https://pypi.org/simple" }
sdist = { url = "https://files.pythonhosted.org/packages/71/7e/2d5d6ee7b40c0682315367ec7475693d110f512922d582fef1bd4a63adc3/safetensors-0.5.3.tar.gz", hash = "sha256:b6b0d6ecacec39a4fdd99cc19f4576f5219ce858e6fd8dbe7609df0b8dc56965", size = 67210, upload-time = "2025-02-26T09:15:13.155Z" }
wheels = [
    { url = "https://files.pythonhosted.org/packages/18/ae/88f6c49dbd0cc4da0e08610019a3c78a7d390879a919411a410a1876d03a/safetensors-0.5.3-cp38-abi3-macosx_10_12_x86_64.whl", hash = "sha256:bd20eb133db8ed15b40110b7c00c6df51655a2998132193de2f75f72d99c7073", size = 436917, upload-time = "2025-02-26T09:15:03.702Z" },
    { url = "https://files.pythonhosted.org/packages/b8/3b/11f1b4a2f5d2ab7da34ecc062b0bc301f2be024d110a6466726bec8c055c/safetensors-0.5.3-cp38-abi3-macosx_11_0_arm64.whl", hash = "sha256:21d01c14ff6c415c485616b8b0bf961c46b3b343ca59110d38d744e577f9cce7", size = 418419, upload-time = "2025-02-26T09:15:01.765Z" },
    { url = "https://files.pythonhosted.org/packages/5d/9a/add3e6fef267658075c5a41573c26d42d80c935cdc992384dfae435feaef/safetensors-0.5.3-cp38-abi3-manylinux_2_17_aarch64.manylinux2014_aarch64.whl", hash = "sha256:11bce6164887cd491ca75c2326a113ba934be596e22b28b1742ce27b1d076467", size = 459493, upload-time = "2025-02-26T09:14:51.812Z" },
    { url = "https://files.pythonhosted.org/packages/df/5c/bf2cae92222513cc23b3ff85c4a1bb2811a2c3583ac0f8e8d502751de934/safetensors-0.5.3-cp38-abi3-manylinux_2_17_armv7l.manylinux2014_armv7l.whl", hash = "sha256:4a243be3590bc3301c821da7a18d87224ef35cbd3e5f5727e4e0728b8172411e", size = 472400, upload-time = "2025-02-26T09:14:53.549Z" },
    { url = "https://files.pythonhosted.org/packages/58/11/7456afb740bd45782d0f4c8e8e1bb9e572f1bf82899fb6ace58af47b4282/safetensors-0.5.3-cp38-abi3-manylinux_2_17_ppc64le.manylinux2014_ppc64le.whl", hash = "sha256:8bd84b12b1670a6f8e50f01e28156422a2bc07fb16fc4e98bded13039d688a0d", size = 522891, upload-time = "2025-02-26T09:14:55.717Z" },
    { url = "https://files.pythonhosted.org/packages/57/3d/fe73a9d2ace487e7285f6e157afee2383bd1ddb911b7cb44a55cf812eae3/safetensors-0.5.3-cp38-abi3-manylinux_2_17_s390x.manylinux2014_s390x.whl", hash = "sha256:391ac8cab7c829452175f871fcaf414aa1e292b5448bd02620f675a7f3e7abb9", size = 537694, upload-time = "2025-02-26T09:14:57.036Z" },
    { url = "https://files.pythonhosted.org/packages/a6/f8/dae3421624fcc87a89d42e1898a798bc7ff72c61f38973a65d60df8f124c/safetensors-0.5.3-cp38-abi3-manylinux_2_17_x86_64.manylinux2014_x86_64.whl", hash = "sha256:cead1fa41fc54b1e61089fa57452e8834f798cb1dc7a09ba3524f1eb08e0317a", size = 471642, upload-time = "2025-02-26T09:15:00.544Z" },
    { url = "https://files.pythonhosted.org/packages/ce/20/1fbe16f9b815f6c5a672f5b760951e20e17e43f67f231428f871909a37f6/safetensors-0.5.3-cp38-abi3-manylinux_2_5_i686.manylinux1_i686.whl", hash = "sha256:1077f3e94182d72618357b04b5ced540ceb71c8a813d3319f1aba448e68a770d", size = 502241, upload-time = "2025-02-26T09:14:58.303Z" },
    { url = "https://files.pythonhosted.org/packages/5f/18/8e108846b506487aa4629fe4116b27db65c3dde922de2c8e0cc1133f3f29/safetensors-0.5.3-cp38-abi3-musllinux_1_2_aarch64.whl", hash = "sha256:799021e78287bac619c7b3f3606730a22da4cda27759ddf55d37c8db7511c74b", size = 638001, upload-time = "2025-02-26T09:15:05.79Z" },
    { url = "https://files.pythonhosted.org/packages/82/5a/c116111d8291af6c8c8a8b40628fe833b9db97d8141c2a82359d14d9e078/safetensors-0.5.3-cp38-abi3-musllinux_1_2_armv7l.whl", hash = "sha256:df26da01aaac504334644e1b7642fa000bfec820e7cef83aeac4e355e03195ff", size = 734013, upload-time = "2025-02-26T09:15:07.892Z" },
    { url = "https://files.pythonhosted.org/packages/7d/ff/41fcc4d3b7de837963622e8610d998710705bbde9a8a17221d85e5d0baad/safetensors-0.5.3-cp38-abi3-musllinux_1_2_i686.whl", hash = "sha256:32c3ef2d7af8b9f52ff685ed0bc43913cdcde135089ae322ee576de93eae5135", size = 670687, upload-time = "2025-02-26T09:15:09.979Z" },
    { url = "https://files.pythonhosted.org/packages/40/ad/2b113098e69c985a3d8fbda4b902778eae4a35b7d5188859b4a63d30c161/safetensors-0.5.3-cp38-abi3-musllinux_1_2_x86_64.whl", hash = "sha256:37f1521be045e56fc2b54c606d4455573e717b2d887c579ee1dbba5f868ece04", size = 643147, upload-time = "2025-02-26T09:15:11.185Z" },
    { url = "https://files.pythonhosted.org/packages/0a/0c/95aeb51d4246bd9a3242d3d8349c1112b4ee7611a4b40f0c5c93b05f001d/safetensors-0.5.3-cp38-abi3-win32.whl", hash = "sha256:cfc0ec0846dcf6763b0ed3d1846ff36008c6e7290683b61616c4b040f6a54ace", size = 296677, upload-time = "2025-02-26T09:15:16.554Z" },
    { url = "https://files.pythonhosted.org/packages/69/e2/b011c38e5394c4c18fb5500778a55ec43ad6106126e74723ffaee246f56e/safetensors-0.5.3-cp38-abi3-win_amd64.whl", hash = "sha256:836cbbc320b47e80acd40e44c8682db0e8ad7123209f69b093def21ec7cafd11", size = 308878, upload-time = "2025-02-26T09:15:14.99Z" },
]

[[package]]
name = "scikit-learn"
version = "1.7.1"
source = { registry = "https://pypi.org/simple" }
dependencies = [
    { name = "joblib" },
    { name = "numpy" },
    { name = "scipy" },
    { name = "threadpoolctl" },
]
sdist = { url = "https://files.pythonhosted.org/packages/41/84/5f4af978fff619706b8961accac84780a6d298d82a8873446f72edb4ead0/scikit_learn-1.7.1.tar.gz", hash = "sha256:24b3f1e976a4665aa74ee0fcaac2b8fccc6ae77c8e07ab25da3ba6d3292b9802", size = 7190445, upload-time = "2025-07-18T08:01:54.5Z" }
wheels = [
    { url = "https://files.pythonhosted.org/packages/cb/16/57f176585b35ed865f51b04117947fe20f130f78940c6477b6d66279c9c2/scikit_learn-1.7.1-cp312-cp312-macosx_10_13_x86_64.whl", hash = "sha256:3cee419b49b5bbae8796ecd690f97aa412ef1674410c23fc3257c6b8b85b8087", size = 9260431, upload-time = "2025-07-18T08:01:22.77Z" },
    { url = "https://files.pythonhosted.org/packages/67/4e/899317092f5efcab0e9bc929e3391341cec8fb0e816c4789686770024580/scikit_learn-1.7.1-cp312-cp312-macosx_12_0_arm64.whl", hash = "sha256:2fd8b8d35817b0d9ebf0b576f7d5ffbbabdb55536b0655a8aaae629d7ffd2e1f", size = 8637191, upload-time = "2025-07-18T08:01:24.731Z" },
    { url = "https://files.pythonhosted.org/packages/f3/1b/998312db6d361ded1dd56b457ada371a8d8d77ca2195a7d18fd8a1736f21/scikit_learn-1.7.1-cp312-cp312-manylinux2014_x86_64.manylinux_2_17_x86_64.whl", hash = "sha256:588410fa19a96a69763202f1d6b7b91d5d7a5d73be36e189bc6396bfb355bd87", size = 9486346, upload-time = "2025-07-18T08:01:26.713Z" },
    { url = "https://files.pythonhosted.org/packages/ad/09/a2aa0b4e644e5c4ede7006748f24e72863ba2ae71897fecfd832afea01b4/scikit_learn-1.7.1-cp312-cp312-manylinux_2_27_aarch64.manylinux_2_28_aarch64.whl", hash = "sha256:e3142f0abe1ad1d1c31a2ae987621e41f6b578144a911ff4ac94781a583adad7", size = 9290988, upload-time = "2025-07-18T08:01:28.938Z" },
    { url = "https://files.pythonhosted.org/packages/15/fa/c61a787e35f05f17fc10523f567677ec4eeee5f95aa4798dbbbcd9625617/scikit_learn-1.7.1-cp312-cp312-win_amd64.whl", hash = "sha256:3ddd9092c1bd469acab337d87930067c87eac6bd544f8d5027430983f1e1ae88", size = 8735568, upload-time = "2025-07-18T08:01:30.936Z" },
    { url = "https://files.pythonhosted.org/packages/52/f8/e0533303f318a0f37b88300d21f79b6ac067188d4824f1047a37214ab718/scikit_learn-1.7.1-cp313-cp313-macosx_10_13_x86_64.whl", hash = "sha256:b7839687fa46d02e01035ad775982f2470be2668e13ddd151f0f55a5bf123bae", size = 9213143, upload-time = "2025-07-18T08:01:32.942Z" },
    { url = "https://files.pythonhosted.org/packages/71/f3/f1df377d1bdfc3e3e2adc9c119c238b182293e6740df4cbeac6de2cc3e23/scikit_learn-1.7.1-cp313-cp313-macosx_12_0_arm64.whl", hash = "sha256:a10f276639195a96c86aa572ee0698ad64ee939a7b042060b98bd1930c261d10", size = 8591977, upload-time = "2025-07-18T08:01:34.967Z" },
    { url = "https://files.pythonhosted.org/packages/99/72/c86a4cd867816350fe8dee13f30222340b9cd6b96173955819a5561810c5/scikit_learn-1.7.1-cp313-cp313-manylinux2014_x86_64.manylinux_2_17_x86_64.whl", hash = "sha256:13679981fdaebc10cc4c13c43344416a86fcbc61449cb3e6517e1df9d12c8309", size = 9436142, upload-time = "2025-07-18T08:01:37.397Z" },
    { url = "https://files.pythonhosted.org/packages/e8/66/277967b29bd297538dc7a6ecfb1a7dce751beabd0d7f7a2233be7a4f7832/scikit_learn-1.7.1-cp313-cp313-manylinux_2_27_aarch64.manylinux_2_28_aarch64.whl", hash = "sha256:4f1262883c6a63f067a980a8cdd2d2e7f2513dddcef6a9eaada6416a7a7cbe43", size = 9282996, upload-time = "2025-07-18T08:01:39.721Z" },
    { url = "https://files.pythonhosted.org/packages/e2/47/9291cfa1db1dae9880420d1e07dbc7e8dd4a7cdbc42eaba22512e6bde958/scikit_learn-1.7.1-cp313-cp313-win_amd64.whl", hash = "sha256:ca6d31fb10e04d50bfd2b50d66744729dbb512d4efd0223b864e2fdbfc4cee11", size = 8707418, upload-time = "2025-07-18T08:01:42.124Z" },
    { url = "https://files.pythonhosted.org/packages/61/95/45726819beccdaa34d3362ea9b2ff9f2b5d3b8bf721bd632675870308ceb/scikit_learn-1.7.1-cp313-cp313t-macosx_10_13_x86_64.whl", hash = "sha256:781674d096303cfe3d351ae6963ff7c958db61cde3421cd490e3a5a58f2a94ae", size = 9561466, upload-time = "2025-07-18T08:01:44.195Z" },
    { url = "https://files.pythonhosted.org/packages/ee/1c/6f4b3344805de783d20a51eb24d4c9ad4b11a7f75c1801e6ec6d777361fd/scikit_learn-1.7.1-cp313-cp313t-macosx_12_0_arm64.whl", hash = "sha256:10679f7f125fe7ecd5fad37dd1aa2daae7e3ad8df7f3eefa08901b8254b3e12c", size = 9040467, upload-time = "2025-07-18T08:01:46.671Z" },
    { url = "https://files.pythonhosted.org/packages/6f/80/abe18fe471af9f1d181904203d62697998b27d9b62124cd281d740ded2f9/scikit_learn-1.7.1-cp313-cp313t-manylinux2014_x86_64.manylinux_2_17_x86_64.whl", hash = "sha256:1f812729e38c8cb37f760dce71a9b83ccfb04f59b3dca7c6079dcdc60544fa9e", size = 9532052, upload-time = "2025-07-18T08:01:48.676Z" },
    { url = "https://files.pythonhosted.org/packages/14/82/b21aa1e0c4cee7e74864d3a5a721ab8fcae5ca55033cb6263dca297ed35b/scikit_learn-1.7.1-cp313-cp313t-manylinux_2_27_aarch64.manylinux_2_28_aarch64.whl", hash = "sha256:88e1a20131cf741b84b89567e1717f27a2ced228e0f29103426102bc2e3b8ef7", size = 9361575, upload-time = "2025-07-18T08:01:50.639Z" },
    { url = "https://files.pythonhosted.org/packages/f2/20/f4777fcd5627dc6695fa6b92179d0edb7a3ac1b91bcd9a1c7f64fa7ade23/scikit_learn-1.7.1-cp313-cp313t-win_amd64.whl", hash = "sha256:b1bd1d919210b6a10b7554b717c9000b5485aa95a1d0f177ae0d7ee8ec750da5", size = 9277310, upload-time = "2025-07-18T08:01:52.547Z" },
]

[[package]]
name = "scipy"
version = "1.16.0"
source = { registry = "https://pypi.org/simple" }
dependencies = [
    { name = "numpy" },
]
sdist = { url = "https://files.pythonhosted.org/packages/81/18/b06a83f0c5ee8cddbde5e3f3d0bb9b702abfa5136ef6d4620ff67df7eee5/scipy-1.16.0.tar.gz", hash = "sha256:b5ef54021e832869c8cfb03bc3bf20366cbcd426e02a58e8a58d7584dfbb8f62", size = 30581216, upload-time = "2025-06-22T16:27:55.782Z" }
wheels = [
    { url = "https://files.pythonhosted.org/packages/01/c0/c943bc8d2bbd28123ad0f4f1eef62525fa1723e84d136b32965dcb6bad3a/scipy-1.16.0-cp312-cp312-macosx_10_14_x86_64.whl", hash = "sha256:7eb6bd33cef4afb9fa5f1fb25df8feeb1e52d94f21a44f1d17805b41b1da3180", size = 36459071, upload-time = "2025-06-22T16:19:06.605Z" },
    { url = "https://files.pythonhosted.org/packages/99/0d/270e2e9f1a4db6ffbf84c9a0b648499842046e4e0d9b2275d150711b3aba/scipy-1.16.0-cp312-cp312-macosx_12_0_arm64.whl", hash = "sha256:1dbc8fdba23e4d80394ddfab7a56808e3e6489176d559c6c71935b11a2d59db1", size = 28490500, upload-time = "2025-06-22T16:19:11.775Z" },
    { url = "https://files.pythonhosted.org/packages/1c/22/01d7ddb07cff937d4326198ec8d10831367a708c3da72dfd9b7ceaf13028/scipy-1.16.0-cp312-cp312-macosx_14_0_arm64.whl", hash = "sha256:7dcf42c380e1e3737b343dec21095c9a9ad3f9cbe06f9c05830b44b1786c9e90", size = 20762345, upload-time = "2025-06-22T16:19:15.813Z" },
    { url = "https://files.pythonhosted.org/packages/34/7f/87fd69856569ccdd2a5873fe5d7b5bbf2ad9289d7311d6a3605ebde3a94b/scipy-1.16.0-cp312-cp312-macosx_14_0_x86_64.whl", hash = "sha256:26ec28675f4a9d41587266084c626b02899db373717d9312fa96ab17ca1ae94d", size = 23418563, upload-time = "2025-06-22T16:19:20.746Z" },
    { url = "https://files.pythonhosted.org/packages/f6/f1/e4f4324fef7f54160ab749efbab6a4bf43678a9eb2e9817ed71a0a2fd8de/scipy-1.16.0-cp312-cp312-manylinux2014_aarch64.manylinux_2_17_aarch64.whl", hash = "sha256:952358b7e58bd3197cfbd2f2f2ba829f258404bdf5db59514b515a8fe7a36c52", size = 33203951, upload-time = "2025-06-22T16:19:25.813Z" },
    { url = "https://files.pythonhosted.org/packages/6d/f0/b6ac354a956384fd8abee2debbb624648125b298f2c4a7b4f0d6248048a5/scipy-1.16.0-cp312-cp312-manylinux2014_x86_64.manylinux_2_17_x86_64.whl", hash = "sha256:03931b4e870c6fef5b5c0970d52c9f6ddd8c8d3e934a98f09308377eba6f3824", size = 35070225, upload-time = "2025-06-22T16:19:31.416Z" },
    { url = "https://files.pythonhosted.org/packages/e5/73/5cbe4a3fd4bc3e2d67ffad02c88b83edc88f381b73ab982f48f3df1a7790/scipy-1.16.0-cp312-cp312-musllinux_1_2_aarch64.whl", hash = "sha256:512c4f4f85912767c351a0306824ccca6fd91307a9f4318efe8fdbd9d30562ef", size = 35389070, upload-time = "2025-06-22T16:19:37.387Z" },
    { url = "https://files.pythonhosted.org/packages/86/e8/a60da80ab9ed68b31ea5a9c6dfd3c2f199347429f229bf7f939a90d96383/scipy-1.16.0-cp312-cp312-musllinux_1_2_x86_64.whl", hash = "sha256:e69f798847e9add03d512eaf5081a9a5c9a98757d12e52e6186ed9681247a1ac", size = 37825287, upload-time = "2025-06-22T16:19:43.375Z" },
    { url = "https://files.pythonhosted.org/packages/ea/b5/29fece1a74c6a94247f8a6fb93f5b28b533338e9c34fdcc9cfe7a939a767/scipy-1.16.0-cp312-cp312-win_amd64.whl", hash = "sha256:adf9b1999323ba335adc5d1dc7add4781cb5a4b0ef1e98b79768c05c796c4e49", size = 38431929, upload-time = "2025-06-22T16:19:49.385Z" },
    { url = "https://files.pythonhosted.org/packages/46/95/0746417bc24be0c2a7b7563946d61f670a3b491b76adede420e9d173841f/scipy-1.16.0-cp313-cp313-macosx_10_14_x86_64.whl", hash = "sha256:e9f414cbe9ca289a73e0cc92e33a6a791469b6619c240aa32ee18abdce8ab451", size = 36418162, upload-time = "2025-06-22T16:19:56.3Z" },
    { url = "https://files.pythonhosted.org/packages/19/5a/914355a74481b8e4bbccf67259bbde171348a3f160b67b4945fbc5f5c1e5/scipy-1.16.0-cp313-cp313-macosx_12_0_arm64.whl", hash = "sha256:bbba55fb97ba3cdef9b1ee973f06b09d518c0c7c66a009c729c7d1592be1935e", size = 28465985, upload-time = "2025-06-22T16:20:01.238Z" },
    { url = "https://files.pythonhosted.org/packages/58/46/63477fc1246063855969cbefdcee8c648ba4b17f67370bd542ba56368d0b/scipy-1.16.0-cp313-cp313-macosx_14_0_arm64.whl", hash = "sha256:58e0d4354eacb6004e7aa1cd350e5514bd0270acaa8d5b36c0627bb3bb486974", size = 20737961, upload-time = "2025-06-22T16:20:05.913Z" },
    { url = "https://files.pythonhosted.org/packages/93/86/0fbb5588b73555e40f9d3d6dde24ee6fac7d8e301a27f6f0cab9d8f66ff2/scipy-1.16.0-cp313-cp313-macosx_14_0_x86_64.whl", hash = "sha256:75b2094ec975c80efc273567436e16bb794660509c12c6a31eb5c195cbf4b6dc", size = 23377941, upload-time = "2025-06-22T16:20:10.668Z" },
    { url = "https://files.pythonhosted.org/packages/ca/80/a561f2bf4c2da89fa631b3cbf31d120e21ea95db71fd9ec00cb0247c7a93/scipy-1.16.0-cp313-cp313-manylinux2014_aarch64.manylinux_2_17_aarch64.whl", hash = "sha256:6b65d232157a380fdd11a560e7e21cde34fdb69d65c09cb87f6cc024ee376351", size = 33196703, upload-time = "2025-06-22T16:20:16.097Z" },
    { url = "https://files.pythonhosted.org/packages/11/6b/3443abcd0707d52e48eb315e33cc669a95e29fc102229919646f5a501171/scipy-1.16.0-cp313-cp313-manylinux2014_x86_64.manylinux_2_17_x86_64.whl", hash = "sha256:1d8747f7736accd39289943f7fe53a8333be7f15a82eea08e4afe47d79568c32", size = 35083410, upload-time = "2025-06-22T16:20:21.734Z" },
    { url = "https://files.pythonhosted.org/packages/20/ab/eb0fc00e1e48961f1bd69b7ad7e7266896fe5bad4ead91b5fc6b3561bba4/scipy-1.16.0-cp313-cp313-musllinux_1_2_aarch64.whl", hash = "sha256:eb9f147a1b8529bb7fec2a85cf4cf42bdfadf9e83535c309a11fdae598c88e8b", size = 35387829, upload-time = "2025-06-22T16:20:27.548Z" },
    { url = "https://files.pythonhosted.org/packages/57/9e/d6fc64e41fad5d481c029ee5a49eefc17f0b8071d636a02ceee44d4a0de2/scipy-1.16.0-cp313-cp313-musllinux_1_2_x86_64.whl", hash = "sha256:d2b83c37edbfa837a8923d19c749c1935ad3d41cf196006a24ed44dba2ec4358", size = 37841356, upload-time = "2025-06-22T16:20:35.112Z" },
    { url = "https://files.pythonhosted.org/packages/7c/a7/4c94bbe91f12126b8bf6709b2471900577b7373a4fd1f431f28ba6f81115/scipy-1.16.0-cp313-cp313-win_amd64.whl", hash = "sha256:79a3c13d43c95aa80b87328a46031cf52508cf5f4df2767602c984ed1d3c6bbe", size = 38403710, upload-time = "2025-06-22T16:21:54.473Z" },
    { url = "https://files.pythonhosted.org/packages/47/20/965da8497f6226e8fa90ad3447b82ed0e28d942532e92dd8b91b43f100d4/scipy-1.16.0-cp313-cp313t-macosx_10_14_x86_64.whl", hash = "sha256:f91b87e1689f0370690e8470916fe1b2308e5b2061317ff76977c8f836452a47", size = 36813833, upload-time = "2025-06-22T16:20:43.925Z" },
    { url = "https://files.pythonhosted.org/packages/28/f4/197580c3dac2d234e948806e164601c2df6f0078ed9f5ad4a62685b7c331/scipy-1.16.0-cp313-cp313t-macosx_12_0_arm64.whl", hash = "sha256:88a6ca658fb94640079e7a50b2ad3b67e33ef0f40e70bdb7dc22017dae73ac08", size = 28974431, upload-time = "2025-06-22T16:20:51.302Z" },
    { url = "https://files.pythonhosted.org/packages/8a/fc/e18b8550048d9224426e76906694c60028dbdb65d28b1372b5503914b89d/scipy-1.16.0-cp313-cp313t-macosx_14_0_arm64.whl", hash = "sha256:ae902626972f1bd7e4e86f58fd72322d7f4ec7b0cfc17b15d4b7006efc385176", size = 21246454, upload-time = "2025-06-22T16:20:57.276Z" },
    { url = "https://files.pythonhosted.org/packages/8c/48/07b97d167e0d6a324bfd7484cd0c209cc27338b67e5deadae578cf48e809/scipy-1.16.0-cp313-cp313t-macosx_14_0_x86_64.whl", hash = "sha256:8cb824c1fc75ef29893bc32b3ddd7b11cf9ab13c1127fe26413a05953b8c32ed", size = 23772979, upload-time = "2025-06-22T16:21:03.363Z" },
    { url = "https://files.pythonhosted.org/packages/4c/4f/9efbd3f70baf9582edf271db3002b7882c875ddd37dc97f0f675ad68679f/scipy-1.16.0-cp313-cp313t-manylinux2014_aarch64.manylinux_2_17_aarch64.whl", hash = "sha256:de2db7250ff6514366a9709c2cba35cb6d08498e961cba20d7cff98a7ee88938", size = 33341972, upload-time = "2025-06-22T16:21:11.14Z" },
    { url = "https://files.pythonhosted.org/packages/3f/dc/9e496a3c5dbe24e76ee24525155ab7f659c20180bab058ef2c5fa7d9119c/scipy-1.16.0-cp313-cp313t-manylinux2014_x86_64.manylinux_2_17_x86_64.whl", hash = "sha256:e85800274edf4db8dd2e4e93034f92d1b05c9421220e7ded9988b16976f849c1", size = 35185476, upload-time = "2025-06-22T16:21:19.156Z" },
    { url = "https://files.pythonhosted.org/packages/ce/b3/21001cff985a122ba434c33f2c9d7d1dc3b669827e94f4fc4e1fe8b9dfd8/scipy-1.16.0-cp313-cp313t-musllinux_1_2_aarch64.whl", hash = "sha256:4f720300a3024c237ace1cb11f9a84c38beb19616ba7c4cdcd771047a10a1706", size = 35570990, upload-time = "2025-06-22T16:21:27.797Z" },
    { url = "https://files.pythonhosted.org/packages/e5/d3/7ba42647d6709251cdf97043d0c107e0317e152fa2f76873b656b509ff55/scipy-1.16.0-cp313-cp313t-musllinux_1_2_x86_64.whl", hash = "sha256:aad603e9339ddb676409b104c48a027e9916ce0d2838830691f39552b38a352e", size = 37950262, upload-time = "2025-06-22T16:21:36.976Z" },
    { url = "https://files.pythonhosted.org/packages/eb/c4/231cac7a8385394ebbbb4f1ca662203e9d8c332825ab4f36ffc3ead09a42/scipy-1.16.0-cp313-cp313t-win_amd64.whl", hash = "sha256:f56296fefca67ba605fd74d12f7bd23636267731a72cb3947963e76b8c0a25db", size = 38515076, upload-time = "2025-06-22T16:21:45.694Z" },
]

[[package]]
name = "sentence-transformers"
version = "5.0.0"
source = { registry = "https://pypi.org/simple" }
dependencies = [
    { name = "huggingface-hub" },
    { name = "pillow" },
    { name = "scikit-learn" },
    { name = "scipy" },
    { name = "torch" },
    { name = "tqdm" },
    { name = "transformers" },
    { name = "typing-extensions" },
]
sdist = { url = "https://files.pythonhosted.org/packages/99/69/2a29773b43a24ee04eb26af492d85d520b30a86cfef22a0885e77e9c4a16/sentence_transformers-5.0.0.tar.gz", hash = "sha256:e5a411845910275fd166bacb01d28b7f79537d3550628ae42309dbdd3d5670d1", size = 366847, upload-time = "2025-07-01T13:01:33.04Z" }
wheels = [
    { url = "https://files.pythonhosted.org/packages/6f/ff/178f08ea5ebc1f9193d9de7f601efe78c01748347875c8438f66f5cecc19/sentence_transformers-5.0.0-py3-none-any.whl", hash = "sha256:346240f9cc6b01af387393f03e103998190dfb0826a399d0c38a81a05c7a5d76", size = 470191, upload-time = "2025-07-01T13:01:31.619Z" },
]

[[package]]
name = "setuptools"
version = "80.9.0"
source = { registry = "https://pypi.org/simple" }
sdist = { url = "https://files.pythonhosted.org/packages/18/5d/3bf57dcd21979b887f014ea83c24ae194cfcd12b9e0fda66b957c69d1fca/setuptools-80.9.0.tar.gz", hash = "sha256:f36b47402ecde768dbfafc46e8e4207b4360c654f1f3bb84475f0a28628fb19c", size = 1319958, upload-time = "2025-05-27T00:56:51.443Z" }
wheels = [
    { url = "https://files.pythonhosted.org/packages/a3/dc/17031897dae0efacfea57dfd3a82fdd2a2aeb58e0ff71b77b87e44edc772/setuptools-80.9.0-py3-none-any.whl", hash = "sha256:062d34222ad13e0cc312a4c02d73f059e86a4acbfbdea8f8f76b28c99f306922", size = 1201486, upload-time = "2025-05-27T00:56:49.664Z" },
]

[[package]]
name = "sniffio"
version = "1.3.1"
source = { registry = "https://pypi.org/simple" }
sdist = { url = "https://files.pythonhosted.org/packages/a2/87/a6771e1546d97e7e041b6ae58d80074f81b7d5121207425c964ddf5cfdbd/sniffio-1.3.1.tar.gz", hash = "sha256:f4324edc670a0f49750a81b895f35c3adb843cca46f0530f79fc1babb23789dc", size = 20372, upload-time = "2024-02-25T23:20:04.057Z" }
wheels = [
    { url = "https://files.pythonhosted.org/packages/e9/44/75a9c9421471a6c4805dbf2356f7c181a29c1879239abab1ea2cc8f38b40/sniffio-1.3.1-py3-none-any.whl", hash = "sha256:2f6da418d1f1e0fddd844478f41680e794e6051915791a034ff65e5f100525a2", size = 10235, upload-time = "2024-02-25T23:20:01.196Z" },
]

[[package]]
name = "sse-starlette"
version = "2.4.1"
source = { registry = "https://pypi.org/simple" }
dependencies = [
    { name = "anyio" },
]
sdist = { url = "https://files.pythonhosted.org/packages/07/3e/eae74d8d33e3262bae0a7e023bb43d8bdd27980aa3557333f4632611151f/sse_starlette-2.4.1.tar.gz", hash = "sha256:7c8a800a1ca343e9165fc06bbda45c78e4c6166320707ae30b416c42da070926", size = 18635, upload-time = "2025-07-06T09:41:33.631Z" }
wheels = [
    { url = "https://files.pythonhosted.org/packages/e4/f1/6c7eaa8187ba789a6dd6d74430307478d2a91c23a5452ab339b6fbe15a08/sse_starlette-2.4.1-py3-none-any.whl", hash = "sha256:08b77ea898ab1a13a428b2b6f73cfe6d0e607a7b4e15b9bb23e4a37b087fd39a", size = 10824, upload-time = "2025-07-06T09:41:32.321Z" },
]

[[package]]
name = "starlette"
version = "0.47.2"
source = { registry = "https://pypi.org/simple" }
dependencies = [
    { name = "anyio" },
    { name = "typing-extensions", marker = "python_full_version < '3.13'" },
]
sdist = { url = "https://files.pythonhosted.org/packages/04/57/d062573f391d062710d4088fa1369428c38d51460ab6fedff920efef932e/starlette-0.47.2.tar.gz", hash = "sha256:6ae9aa5db235e4846decc1e7b79c4f346adf41e9777aebeb49dfd09bbd7023d8", size = 2583948, upload-time = "2025-07-20T17:31:58.522Z" }
wheels = [
    { url = "https://files.pythonhosted.org/packages/f7/1f/b876b1f83aef204198a42dc101613fefccb32258e5428b5f9259677864b4/starlette-0.47.2-py3-none-any.whl", hash = "sha256:c5847e96134e5c5371ee9fac6fdf1a67336d5815e09eb2a01fdb57a351ef915b", size = 72984, upload-time = "2025-07-20T17:31:56.738Z" },
]

[[package]]
name = "sympy"
version = "1.14.0"
source = { registry = "https://pypi.org/simple" }
dependencies = [
    { name = "mpmath" },
]
sdist = { url = "https://files.pythonhosted.org/packages/83/d3/803453b36afefb7c2bb238361cd4ae6125a569b4db67cd9e79846ba2d68c/sympy-1.14.0.tar.gz", hash = "sha256:d3d3fe8df1e5a0b42f0e7bdf50541697dbe7d23746e894990c030e2b05e72517", size = 7793921, upload-time = "2025-04-27T18:05:01.611Z" }
wheels = [
    { url = "https://files.pythonhosted.org/packages/a2/09/77d55d46fd61b4a135c444fc97158ef34a095e5681d0a6c10b75bf356191/sympy-1.14.0-py3-none-any.whl", hash = "sha256:e091cc3e99d2141a0ba2847328f5479b05d94a6635cb96148ccb3f34671bd8f5", size = 6299353, upload-time = "2025-04-27T18:04:59.103Z" },
]

[[package]]
name = "threadpoolctl"
version = "3.6.0"
source = { registry = "https://pypi.org/simple" }
sdist = { url = "https://files.pythonhosted.org/packages/b7/4d/08c89e34946fce2aec4fbb45c9016efd5f4d7f24af8e5d93296e935631d8/threadpoolctl-3.6.0.tar.gz", hash = "sha256:8ab8b4aa3491d812b623328249fab5302a68d2d71745c8a4c719a2fcaba9f44e", size = 21274, upload-time = "2025-03-13T13:49:23.031Z" }
wheels = [
    { url = "https://files.pythonhosted.org/packages/32/d5/f9a850d79b0851d1d4ef6456097579a9005b31fea68726a4ae5f2d82ddd9/threadpoolctl-3.6.0-py3-none-any.whl", hash = "sha256:43a0b8fd5a2928500110039e43a5eed8480b918967083ea48dc3ab9f13c4a7fb", size = 18638, upload-time = "2025-03-13T13:49:21.846Z" },
]

[[package]]
name = "tokenizers"
version = "0.21.2"
source = { registry = "https://pypi.org/simple" }
dependencies = [
    { name = "huggingface-hub" },
]
sdist = { url = "https://files.pythonhosted.org/packages/ab/2d/b0fce2b8201635f60e8c95990080f58461cc9ca3d5026de2e900f38a7f21/tokenizers-0.21.2.tar.gz", hash = "sha256:fdc7cffde3e2113ba0e6cc7318c40e3438a4d74bbc62bf04bcc63bdfb082ac77", size = 351545, upload-time = "2025-06-24T10:24:52.449Z" }
wheels = [
    { url = "https://files.pythonhosted.org/packages/1d/cc/2936e2d45ceb130a21d929743f1e9897514691bec123203e10837972296f/tokenizers-0.21.2-cp39-abi3-macosx_10_12_x86_64.whl", hash = "sha256:342b5dfb75009f2255ab8dec0041287260fed5ce00c323eb6bab639066fef8ec", size = 2875206, upload-time = "2025-06-24T10:24:42.755Z" },
    { url = "https://files.pythonhosted.org/packages/6c/e6/33f41f2cc7861faeba8988e7a77601407bf1d9d28fc79c5903f8f77df587/tokenizers-0.21.2-cp39-abi3-macosx_11_0_arm64.whl", hash = "sha256:126df3205d6f3a93fea80c7a8a266a78c1bd8dd2fe043386bafdd7736a23e45f", size = 2732655, upload-time = "2025-06-24T10:24:41.56Z" },
    { url = "https://files.pythonhosted.org/packages/33/2b/1791eb329c07122a75b01035b1a3aa22ad139f3ce0ece1b059b506d9d9de/tokenizers-0.21.2-cp39-abi3-manylinux_2_17_aarch64.manylinux2014_aarch64.whl", hash = "sha256:4a32cd81be21168bd0d6a0f0962d60177c447a1aa1b1e48fa6ec9fc728ee0b12", size = 3019202, upload-time = "2025-06-24T10:24:31.791Z" },
    { url = "https://files.pythonhosted.org/packages/05/15/fd2d8104faa9f86ac68748e6f7ece0b5eb7983c7efc3a2c197cb98c99030/tokenizers-0.21.2-cp39-abi3-manylinux_2_17_armv7l.manylinux2014_armv7l.whl", hash = "sha256:8bd8999538c405133c2ab999b83b17c08b7fc1b48c1ada2469964605a709ef91", size = 2934539, upload-time = "2025-06-24T10:24:34.567Z" },
    { url = "https://files.pythonhosted.org/packages/a5/2e/53e8fd053e1f3ffbe579ca5f9546f35ac67cf0039ed357ad7ec57f5f5af0/tokenizers-0.21.2-cp39-abi3-manylinux_2_17_i686.manylinux2014_i686.whl", hash = "sha256:5e9944e61239b083a41cf8fc42802f855e1dca0f499196df37a8ce219abac6eb", size = 3248665, upload-time = "2025-06-24T10:24:39.024Z" },
    { url = "https://files.pythonhosted.org/packages/00/15/79713359f4037aa8f4d1f06ffca35312ac83629da062670e8830917e2153/tokenizers-0.21.2-cp39-abi3-manylinux_2_17_ppc64le.manylinux2014_ppc64le.whl", hash = "sha256:514cd43045c5d546f01142ff9c79a96ea69e4b5cda09e3027708cb2e6d5762ab", size = 3451305, upload-time = "2025-06-24T10:24:36.133Z" },
    { url = "https://files.pythonhosted.org/packages/38/5f/959f3a8756fc9396aeb704292777b84f02a5c6f25c3fc3ba7530db5feb2c/tokenizers-0.21.2-cp39-abi3-manylinux_2_17_s390x.manylinux2014_s390x.whl", hash = "sha256:b1b9405822527ec1e0f7d8d2fdb287a5730c3a6518189c968254a8441b21faae", size = 3214757, upload-time = "2025-06-24T10:24:37.784Z" },
    { url = "https://files.pythonhosted.org/packages/c5/74/f41a432a0733f61f3d21b288de6dfa78f7acff309c6f0f323b2833e9189f/tokenizers-0.21.2-cp39-abi3-manylinux_2_17_x86_64.manylinux2014_x86_64.whl", hash = "sha256:fed9a4d51c395103ad24f8e7eb976811c57fbec2af9f133df471afcd922e5020", size = 3121887, upload-time = "2025-06-24T10:24:40.293Z" },
    { url = "https://files.pythonhosted.org/packages/3c/6a/bc220a11a17e5d07b0dfb3b5c628621d4dcc084bccd27cfaead659963016/tokenizers-0.21.2-cp39-abi3-musllinux_1_2_aarch64.whl", hash = "sha256:2c41862df3d873665ec78b6be36fcc30a26e3d4902e9dd8608ed61d49a48bc19", size = 9091965, upload-time = "2025-06-24T10:24:44.431Z" },
    { url = "https://files.pythonhosted.org/packages/6c/bd/ac386d79c4ef20dc6f39c4706640c24823dca7ebb6f703bfe6b5f0292d88/tokenizers-0.21.2-cp39-abi3-musllinux_1_2_armv7l.whl", hash = "sha256:ed21dc7e624e4220e21758b2e62893be7101453525e3d23264081c9ef9a6d00d", size = 9053372, upload-time = "2025-06-24T10:24:46.455Z" },
    { url = "https://files.pythonhosted.org/packages/63/7b/5440bf203b2a5358f074408f7f9c42884849cd9972879e10ee6b7a8c3b3d/tokenizers-0.21.2-cp39-abi3-musllinux_1_2_i686.whl", hash = "sha256:0e73770507e65a0e0e2a1affd6b03c36e3bc4377bd10c9ccf51a82c77c0fe365", size = 9298632, upload-time = "2025-06-24T10:24:48.446Z" },
    { url = "https://files.pythonhosted.org/packages/a4/d2/faa1acac3f96a7427866e94ed4289949b2524f0c1878512516567d80563c/tokenizers-0.21.2-cp39-abi3-musllinux_1_2_x86_64.whl", hash = "sha256:106746e8aa9014a12109e58d540ad5465b4c183768ea96c03cbc24c44d329958", size = 9470074, upload-time = "2025-06-24T10:24:50.378Z" },
    { url = "https://files.pythonhosted.org/packages/d8/a5/896e1ef0707212745ae9f37e84c7d50269411aef2e9ccd0de63623feecdf/tokenizers-0.21.2-cp39-abi3-win32.whl", hash = "sha256:cabda5a6d15d620b6dfe711e1af52205266d05b379ea85a8a301b3593c60e962", size = 2330115, upload-time = "2025-06-24T10:24:55.069Z" },
    { url = "https://files.pythonhosted.org/packages/13/c3/cc2755ee10be859c4338c962a35b9a663788c0c0b50c0bdd8078fb6870cf/tokenizers-0.21.2-cp39-abi3-win_amd64.whl", hash = "sha256:58747bb898acdb1007f37a7bbe614346e98dc28708ffb66a3fd50ce169ac6c98", size = 2509918, upload-time = "2025-06-24T10:24:53.71Z" },
]

[[package]]
name = "torch"
version = "2.7.1"
source = { registry = "https://pypi.org/simple" }
dependencies = [
    { name = "filelock" },
    { name = "fsspec" },
    { name = "jinja2" },
    { name = "networkx" },
    { name = "nvidia-cublas-cu12", marker = "platform_machine == 'x86_64' and sys_platform == 'linux'" },
    { name = "nvidia-cuda-cupti-cu12", marker = "platform_machine == 'x86_64' and sys_platform == 'linux'" },
    { name = "nvidia-cuda-nvrtc-cu12", marker = "platform_machine == 'x86_64' and sys_platform == 'linux'" },
    { name = "nvidia-cuda-runtime-cu12", marker = "platform_machine == 'x86_64' and sys_platform == 'linux'" },
    { name = "nvidia-cudnn-cu12", marker = "platform_machine == 'x86_64' and sys_platform == 'linux'" },
    { name = "nvidia-cufft-cu12", marker = "platform_machine == 'x86_64' and sys_platform == 'linux'" },
    { name = "nvidia-cufile-cu12", marker = "platform_machine == 'x86_64' and sys_platform == 'linux'" },
    { name = "nvidia-curand-cu12", marker = "platform_machine == 'x86_64' and sys_platform == 'linux'" },
    { name = "nvidia-cusolver-cu12", marker = "platform_machine == 'x86_64' and sys_platform == 'linux'" },
    { name = "nvidia-cusparse-cu12", marker = "platform_machine == 'x86_64' and sys_platform == 'linux'" },
    { name = "nvidia-cusparselt-cu12", marker = "platform_machine == 'x86_64' and sys_platform == 'linux'" },
    { name = "nvidia-nccl-cu12", marker = "platform_machine == 'x86_64' and sys_platform == 'linux'" },
    { name = "nvidia-nvjitlink-cu12", marker = "platform_machine == 'x86_64' and sys_platform == 'linux'" },
    { name = "nvidia-nvtx-cu12", marker = "platform_machine == 'x86_64' and sys_platform == 'linux'" },
    { name = "setuptools" },
    { name = "sympy" },
    { name = "triton", marker = "platform_machine == 'x86_64' and sys_platform == 'linux'" },
    { name = "typing-extensions" },
]
wheels = [
    { url = "https://files.pythonhosted.org/packages/87/93/fb505a5022a2e908d81fe9a5e0aa84c86c0d5f408173be71c6018836f34e/torch-2.7.1-cp312-cp312-manylinux_2_28_aarch64.whl", hash = "sha256:27ea1e518df4c9de73af7e8a720770f3628e7f667280bce2be7a16292697e3fa", size = 98948276, upload-time = "2025-06-04T17:39:12.852Z" },
    { url = "https://files.pythonhosted.org/packages/56/7e/67c3fe2b8c33f40af06326a3d6ae7776b3e3a01daa8f71d125d78594d874/torch-2.7.1-cp312-cp312-manylinux_2_28_x86_64.whl", hash = "sha256:c33360cfc2edd976c2633b3b66c769bdcbbf0e0b6550606d188431c81e7dd1fc", size = 821025792, upload-time = "2025-06-04T17:34:58.747Z" },
    { url = "https://files.pythonhosted.org/packages/a1/37/a37495502bc7a23bf34f89584fa5a78e25bae7b8da513bc1b8f97afb7009/torch-2.7.1-cp312-cp312-win_amd64.whl", hash = "sha256:d8bf6e1856ddd1807e79dc57e54d3335f2b62e6f316ed13ed3ecfe1fc1df3d8b", size = 216050349, upload-time = "2025-06-04T17:38:59.709Z" },
    { url = "https://files.pythonhosted.org/packages/3a/60/04b77281c730bb13460628e518c52721257814ac6c298acd25757f6a175c/torch-2.7.1-cp312-none-macosx_11_0_arm64.whl", hash = "sha256:787687087412c4bd68d315e39bc1223f08aae1d16a9e9771d95eabbb04ae98fb", size = 68645146, upload-time = "2025-06-04T17:38:52.97Z" },
    { url = "https://files.pythonhosted.org/packages/66/81/e48c9edb655ee8eb8c2a6026abdb6f8d2146abd1f150979ede807bb75dcb/torch-2.7.1-cp313-cp313-manylinux_2_28_aarch64.whl", hash = "sha256:03563603d931e70722dce0e11999d53aa80a375a3d78e6b39b9f6805ea0a8d28", size = 98946649, upload-time = "2025-06-04T17:38:43.031Z" },
    { url = "https://files.pythonhosted.org/packages/3a/24/efe2f520d75274fc06b695c616415a1e8a1021d87a13c68ff9dce733d088/torch-2.7.1-cp313-cp313-manylinux_2_28_x86_64.whl", hash = "sha256:d632f5417b6980f61404a125b999ca6ebd0b8b4bbdbb5fbbba44374ab619a412", size = 821033192, upload-time = "2025-06-04T17:38:09.146Z" },
    { url = "https://files.pythonhosted.org/packages/dd/d9/9c24d230333ff4e9b6807274f6f8d52a864210b52ec794c5def7925f4495/torch-2.7.1-cp313-cp313-win_amd64.whl", hash = "sha256:23660443e13995ee93e3d844786701ea4ca69f337027b05182f5ba053ce43b38", size = 216055668, upload-time = "2025-06-04T17:38:36.253Z" },
    { url = "https://files.pythonhosted.org/packages/95/bf/e086ee36ddcef9299f6e708d3b6c8487c1651787bb9ee2939eb2a7f74911/torch-2.7.1-cp313-cp313t-macosx_14_0_arm64.whl", hash = "sha256:0da4f4dba9f65d0d203794e619fe7ca3247a55ffdcbd17ae8fb83c8b2dc9b585", size = 68925988, upload-time = "2025-06-04T17:38:29.273Z" },
    { url = "https://files.pythonhosted.org/packages/69/6a/67090dcfe1cf9048448b31555af6efb149f7afa0a310a366adbdada32105/torch-2.7.1-cp313-cp313t-manylinux_2_28_aarch64.whl", hash = "sha256:e08d7e6f21a617fe38eeb46dd2213ded43f27c072e9165dc27300c9ef9570934", size = 99028857, upload-time = "2025-06-04T17:37:50.956Z" },
    { url = "https://files.pythonhosted.org/packages/90/1c/48b988870823d1cc381f15ec4e70ed3d65e043f43f919329b0045ae83529/torch-2.7.1-cp313-cp313t-manylinux_2_28_x86_64.whl", hash = "sha256:30207f672328a42df4f2174b8f426f354b2baa0b7cca3a0adb3d6ab5daf00dc8", size = 821098066, upload-time = "2025-06-04T17:37:33.939Z" },
    { url = "https://files.pythonhosted.org/packages/7b/eb/10050d61c9d5140c5dc04a89ed3257ef1a6b93e49dd91b95363d757071e0/torch-2.7.1-cp313-cp313t-win_amd64.whl", hash = "sha256:79042feca1c634aaf6603fe6feea8c6b30dfa140a6bbc0b973e2260c7e79a22e", size = 216336310, upload-time = "2025-06-04T17:36:09.862Z" },
    { url = "https://files.pythonhosted.org/packages/b1/29/beb45cdf5c4fc3ebe282bf5eafc8dfd925ead7299b3c97491900fe5ed844/torch-2.7.1-cp313-none-macosx_11_0_arm64.whl", hash = "sha256:988b0cbc4333618a1056d2ebad9eb10089637b659eb645434d0809d8d937b946", size = 68645708, upload-time = "2025-06-04T17:34:39.852Z" },
]

[[package]]
name = "tqdm"
version = "4.67.1"
source = { registry = "https://pypi.org/simple" }
dependencies = [
    { name = "colorama", marker = "sys_platform == 'win32'" },
]
sdist = { url = "https://files.pythonhosted.org/packages/a8/4b/29b4ef32e036bb34e4ab51796dd745cdba7ed47ad142a9f4a1eb8e0c744d/tqdm-4.67.1.tar.gz", hash = "sha256:f8aef9c52c08c13a65f30ea34f4e5aac3fd1a34959879d7e59e63027286627f2", size = 169737, upload-time = "2024-11-24T20:12:22.481Z" }
wheels = [
    { url = "https://files.pythonhosted.org/packages/d0/30/dc54f88dd4a2b5dc8a0279bdd7270e735851848b762aeb1c1184ed1f6b14/tqdm-4.67.1-py3-none-any.whl", hash = "sha256:26445eca388f82e72884e0d580d5464cd801a3ea01e63e5601bdff9ba6a48de2", size = 78540, upload-time = "2024-11-24T20:12:19.698Z" },
]

[[package]]
name = "transformers"
version = "4.53.3"
source = { registry = "https://pypi.org/simple" }
dependencies = [
    { name = "filelock" },
    { name = "huggingface-hub" },
    { name = "numpy" },
    { name = "packaging" },
    { name = "pyyaml" },
    { name = "regex" },
    { name = "requests" },
    { name = "safetensors" },
    { name = "tokenizers" },
    { name = "tqdm" },
]
sdist = { url = "https://files.pythonhosted.org/packages/f1/5c/49182918b58eaa0b4c954fd0e37c79fc299e5643e69d70089d0b0eb0cd9b/transformers-4.53.3.tar.gz", hash = "sha256:b2eda1a261de79b78b97f7888fe2005fc0c3fabf5dad33d52cc02983f9f675d8", size = 9197478, upload-time = "2025-07-22T07:30:51.51Z" }
wheels = [
    { url = "https://files.pythonhosted.org/packages/41/b1/d7520cc5cb69c825599042eb3a7c986fa9baa8a8d2dea9acd78e152c81e2/transformers-4.53.3-py3-none-any.whl", hash = "sha256:5aba81c92095806b6baf12df35d756cf23b66c356975fb2a7fa9e536138d7c75", size = 10826382, upload-time = "2025-07-22T07:30:48.458Z" },
]

[[package]]
name = "triton"
version = "3.3.1"
source = { registry = "https://pypi.org/simple" }
dependencies = [
    { name = "setuptools" },
]
wheels = [
    { url = "https://files.pythonhosted.org/packages/24/5f/950fb373bf9c01ad4eb5a8cd5eaf32cdf9e238c02f9293557a2129b9c4ac/triton-3.3.1-cp312-cp312-manylinux_2_27_x86_64.manylinux_2_28_x86_64.whl", hash = "sha256:9999e83aba21e1a78c1f36f21bce621b77bcaa530277a50484a7cb4a822f6e43", size = 155669138, upload-time = "2025-05-29T23:39:51.771Z" },
    { url = "https://files.pythonhosted.org/packages/74/1f/dfb531f90a2d367d914adfee771babbd3f1a5b26c3f5fbc458dee21daa78/triton-3.3.1-cp313-cp313-manylinux_2_27_x86_64.manylinux_2_28_x86_64.whl", hash = "sha256:b89d846b5a4198317fec27a5d3a609ea96b6d557ff44b56c23176546023c4240", size = 155673035, upload-time = "2025-05-29T23:40:02.468Z" },
    { url = "https://files.pythonhosted.org/packages/28/71/bd20ffcb7a64c753dc2463489a61bf69d531f308e390ad06390268c4ea04/triton-3.3.1-cp313-cp313t-manylinux_2_27_x86_64.manylinux_2_28_x86_64.whl", hash = "sha256:a3198adb9d78b77818a5388bff89fa72ff36f9da0bc689db2f0a651a67ce6a42", size = 155735832, upload-time = "2025-05-29T23:40:10.522Z" },
]

[[package]]
name = "typing-extensions"
version = "4.14.1"
source = { registry = "https://pypi.org/simple" }
sdist = { url = "https://files.pythonhosted.org/packages/98/5a/da40306b885cc8c09109dc2e1abd358d5684b1425678151cdaed4731c822/typing_extensions-4.14.1.tar.gz", hash = "sha256:38b39f4aeeab64884ce9f74c94263ef78f3c22467c8724005483154c26648d36", size = 107673, upload-time = "2025-07-04T13:28:34.16Z" }
wheels = [
    { url = "https://files.pythonhosted.org/packages/b5/00/d631e67a838026495268c2f6884f3711a15a9a2a96cd244fdaea53b823fb/typing_extensions-4.14.1-py3-none-any.whl", hash = "sha256:d1e1e3b58374dc93031d6eda2420a48ea44a36c2b4766a4fdeb3710755731d76", size = 43906, upload-time = "2025-07-04T13:28:32.743Z" },
]

[[package]]
name = "typing-inspection"
version = "0.4.1"
source = { registry = "https://pypi.org/simple" }
dependencies = [
    { name = "typing-extensions" },
]
sdist = { url = "https://files.pythonhosted.org/packages/f8/b1/0c11f5058406b3af7609f121aaa6b609744687f1d158b3c3a5bf4cc94238/typing_inspection-0.4.1.tar.gz", hash = "sha256:6ae134cc0203c33377d43188d4064e9b357dba58cff3185f22924610e70a9d28", size = 75726, upload-time = "2025-05-21T18:55:23.885Z" }
wheels = [
    { url = "https://files.pythonhosted.org/packages/17/69/cd203477f944c353c31bade965f880aa1061fd6bf05ded0726ca845b6ff7/typing_inspection-0.4.1-py3-none-any.whl", hash = "sha256:389055682238f53b04f7badcb49b989835495a96700ced5dab2d8feae4b26f51", size = 14552, upload-time = "2025-05-21T18:55:22.152Z" },
]

[[package]]
name = "urllib3"
version = "2.5.0"
source = { registry = "https://pypi.org/simple" }
sdist = { url = "https://files.pythonhosted.org/packages/15/22/9ee70a2574a4f4599c47dd506532914ce044817c7752a79b6a51286319bc/urllib3-2.5.0.tar.gz", hash = "sha256:3fc47733c7e419d4bc3f6b3dc2b4f890bb743906a30d56ba4a5bfa4bbff92760", size = 393185, upload-time = "2025-06-18T14:07:41.644Z" }
wheels = [
    { url = "https://files.pythonhosted.org/packages/a7/c2/fe1e52489ae3122415c51f387e221dd0773709bad6c6cdaa599e8a2c5185/urllib3-2.5.0-py3-none-any.whl", hash = "sha256:e6b01673c0fa6a13e374b50871808eb3bf7046c4b125b216f6bf1cc604cff0dc", size = 129795, upload-time = "2025-06-18T14:07:40.39Z" },
]

[[package]]
name = "uvicorn"
version = "0.35.0"
source = { registry = "https://pypi.org/simple" }
dependencies = [
    { name = "click" },
    { name = "h11" },
]
sdist = { url = "https://files.pythonhosted.org/packages/5e/42/e0e305207bb88c6b8d3061399c6a961ffe5fbb7e2aa63c9234df7259e9cd/uvicorn-0.35.0.tar.gz", hash = "sha256:bc662f087f7cf2ce11a1d7fd70b90c9f98ef2e2831556dd078d131b96cc94a01", size = 78473, upload-time = "2025-06-28T16:15:46.058Z" }
wheels = [
    { url = "https://files.pythonhosted.org/packages/d2/e2/dc81b1bd1dcfe91735810265e9d26bc8ec5da45b4c0f6237e286819194c3/uvicorn-0.35.0-py3-none-any.whl", hash = "sha256:197535216b25ff9b785e29a0b79199f55222193d47f820816e7da751e9bc8d4a", size = 66406, upload-time = "2025-06-28T16:15:44.816Z" },
]

[[package]]
name = "virtualenv"
version = "20.34.0"
source = { registry = "https://pypi.org/simple" }
dependencies = [
    { name = "distlib" },
    { name = "filelock" },
    { name = "platformdirs" },
]
sdist = { url = "https://files.pythonhosted.org/packages/1c/14/37fcdba2808a6c615681cd216fecae00413c9dab44fb2e57805ecf3eaee3/virtualenv-20.34.0.tar.gz", hash = "sha256:44815b2c9dee7ed86e387b842a84f20b93f7f417f95886ca1996a72a4138eb1a", size = 6003808, upload-time = "2025-08-13T14:24:07.464Z" }
wheels = [
    { url = "https://files.pythonhosted.org/packages/76/06/04c8e804f813cf972e3262f3f8584c232de64f0cde9f703b46cf53a45090/virtualenv-20.34.0-py3-none-any.whl", hash = "sha256:341f5afa7eee943e4984a9207c025feedd768baff6753cd660c857ceb3e36026", size = 5983279, upload-time = "2025-08-13T14:24:05.111Z" },
]<|MERGE_RESOLUTION|>--- conflicted
+++ resolved
@@ -270,11 +270,7 @@
     { name = "mypy", marker = "extra == 'dev'", specifier = ">=1.0.0" },
     { name = "numpy", specifier = ">=1.24.0" },
     { name = "owlready2", specifier = ">=0.45.0" },
-<<<<<<< HEAD
-    { name = "pre-commit", marker = "extra == 'dev'", specifier = ">=3.0.0" },
-=======
     { name = "pre-commit", marker = "extra == 'dev'", specifier = ">=3.7.0" },
->>>>>>> d407e6dd
     { name = "pydantic", specifier = ">=2.0.0" },
     { name = "pydantic-settings", specifier = ">=2.0.0" },
     { name = "pytest", marker = "extra == 'dev'", specifier = ">=7.0.0" },
@@ -433,19 +429,11 @@
 
 [[package]]
 name = "identify"
-<<<<<<< HEAD
 version = "2.6.14"
 source = { registry = "https://pypi.org/simple" }
 sdist = { url = "https://files.pythonhosted.org/packages/52/c4/62963f25a678f6a050fb0505a65e9e726996171e6dbe1547f79619eefb15/identify-2.6.14.tar.gz", hash = "sha256:663494103b4f717cb26921c52f8751363dc89db64364cd836a9bf1535f53cd6a", size = 99283, upload-time = "2025-09-06T19:30:52.938Z" }
 wheels = [
     { url = "https://files.pythonhosted.org/packages/e5/ae/2ad30f4652712c82f1c23423d79136fbce338932ad166d70c1efb86a5998/identify-2.6.14-py2.py3-none-any.whl", hash = "sha256:11a073da82212c6646b1f39bb20d4483bfb9543bd5566fec60053c4bb309bf2e", size = 99172, upload-time = "2025-09-06T19:30:51.759Z" },
-=======
-version = "2.6.13"
-source = { registry = "https://pypi.org/simple" }
-sdist = { url = "https://files.pythonhosted.org/packages/82/ca/ffbabe3635bb839aa36b3a893c91a9b0d368cb4d8073e03a12896970af82/identify-2.6.13.tar.gz", hash = "sha256:da8d6c828e773620e13bfa86ea601c5a5310ba4bcd65edf378198b56a1f9fb32", size = 99243, upload-time = "2025-08-09T19:35:00.6Z" }
-wheels = [
-    { url = "https://files.pythonhosted.org/packages/e7/ce/461b60a3ee109518c055953729bf9ed089a04db895d47e95444071dcdef2/identify-2.6.13-py2.py3-none-any.whl", hash = "sha256:60381139b3ae39447482ecc406944190f690d4a2997f2584062089848361b33b", size = 99153, upload-time = "2025-08-09T19:34:59.1Z" },
->>>>>>> d407e6dd
 ]
 
 [[package]]
