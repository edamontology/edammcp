--- conflicted
+++ resolved
@@ -11,11 +11,8 @@
 
 # EDAM namespaces
 EDAM = Namespace("http://edamontology.org/")
-<<<<<<< HEAD
 OWL = Namespace("http://www.w3.org/2002/07/owl#")
 OBOINOWL = Namespace("http://www.geneontology.org/formats/oboInOwl#")
-=======
->>>>>>> de7e7c8c
 
 
 class OntologyLoader:
@@ -88,7 +85,6 @@
             if not label:
                 return None
 
-<<<<<<< HEAD
             definition = self._get_literal_value(concept_uri, SKOS.definition) or self._get_literal_value(
                 concept_uri, OBOINOWL.hasDefinition
             )
@@ -100,8 +96,6 @@
             # Determine concept type from URI
             concept_type = self._determine_concept_type(str(concept_uri))
 
-=======
->>>>>>> de7e7c8c
             return {
                 "uri": str(concept_uri),
                 "label": label,
