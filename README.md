# EDAM MCP Server

An MCP (Model Context Protocol) server for EDAM ontology mapping and concept suggestion. This server provides tools to:

1. **Map descriptions to EDAM concepts**: Given metadata or free text descriptions, find the most appropriate EDAM ontology concepts with confidence scores
2. **Suggest new concepts**: When no suitable concept exists, suggest new concepts that could be integrated into the EDAM ontology

Documentation [here](https://edamontology.github.io/edammcp/).

## 🚀 Quick Start

### Installation

```bash
# Clone the repository
git clone <repository-url>
cd edammcp

# Install with uv (recommended)
uv sync --dev

# Or install manually
uv sync
uv pip install -e .
```

### Basic Usage

```bash
# Test the basic structure (fast)
uv run python examples/simple_test.py

# Run the full example (downloads ML models on first run)
<<<<<<< HEAD
uv run python examples/basic_usage_mapper.py
uv run python examples/basic_usagesuggester.py
=======

# Run the mapper
uv run python examples/basic_usage_mapper.py

# Run the suggester
uv run python examples/basic_usage_suggester.py
>>>>>>> cab6b7c1

# Start the MCP server
uv run edam-mcp
```

### Example Output

For examples on how to run the functions, please check [basic-usage.md](/docs/examples/basic-usage.md).

## Features

- **Ontology Mapping**: Semantic search and matching of descriptions to existing EDAM concepts
- **Confidence Scoring**: Provide confidence levels for mapping results
- **Concept Suggestion**: Generate suggestions for new EDAM concepts when no match is found
- **Hierarchical Placement**: Suggest appropriate placement within the EDAM ontology hierarchy

## Installation

```bash
# Clone the repository
git clone <repository-url>
cd edammcp

# Install with uv (recommended)
uv sync

# Or install in development mode
uv sync --dev

# Or install with specific extras
uv sync --extra dev
```

## Usage

### Running the MCP Server

```bash
# Run the server directly
uv run python -m edam_mcp.main

# Or use the installed script
uv run edam-mcp
```

### Using with MCP Clients

The server exposes two main tools:

1. **`map_to_edam_concept`** - Maps descriptions to existing EDAM concepts
   - **Input**: Description text, context, confidence threshold
   - **Output**: List of matched concepts with confidence scores
   - **Example**: "sequence alignment tool" → "Sequence alignment" (confidence: 0.85)

2. **`suggest_new_concept`** - Suggests new concepts when no match is found
   - **Input**: Description text, concept type, parent concept
   - **Output**: List of suggested new concepts with hierarchical placement
   - **Example**: "quantum protein folding" → "Quantum Protein Folding" (suggested as child of "Sequence alignment")

### MCP Client Integration

```bash
# Install in Claude Desktop
# Add to your MCP configuration file:
{
  "mcpServers": {
    "edam-mcp": {
      "command": "uv",
      "args": ["run", "python", "-m", "edam_mcp.main"],
      "env": {
        "EDAM_SIMILARITY_THRESHOLD": "0.7"
      }
    }
  }
}
```

## Project Structure

```
edam_mcp/
├── __init__.py
├── main.py                 # Main server entry point
├── config.py              # Configuration management
├── models/                # Pydantic models
│   ├── __init__.py
│   ├── requests.py        # Request models
│   └── responses.py       # Response models
├── ontology/              # EDAM ontology handling
│   ├── __init__.py
│   ├── loader.py          # Ontology loading and parsing
│   ├── matcher.py         # Concept matching logic
│   └── suggester.py       # New concept suggestion logic
├── tools/                 # MCP tools
│   ├── __init__.py
│   ├── mapping.py         # Mapping tool implementation
│   └── suggestion.py      # Suggestion tool implementation
└── utils/                 # Utility functions
    ├── __init__.py
    ├── text_processing.py # Text preprocessing
    └── similarity.py      # Similarity calculation
```

## Development

### Setting up the development environment

```bash
# Install development dependencies
uv sync --dev

# Run tests
uv run pytest

# Lint & Format code
uv run pre-commit install # Run only first time
uv run pre-commit run --all-files
```

### Adding new tools

1. Create a new tool function in the appropriate module under `tools/`
2. Register the tool in `main.py`
3. Add corresponding request/response models in `models/`
4. Write tests for the new functionality

## Configuration

The server can be configured through environment variables:

- `EDAM_ONTOLOGY_URL`: URL to the EDAM ontology file (default: official EDAM OWL file)
- `SIMILARITY_THRESHOLD`: Minimum confidence threshold for mappings (default: 0.7)
- `MAX_SUGGESTIONS`: Maximum number of suggestions to return (default: 5)

## License

This project is licensed under the MIT License - see the [LICENSE](LICENSE) file for details.<|MERGE_RESOLUTION|>--- conflicted
+++ resolved
@@ -31,17 +31,12 @@
 uv run python examples/simple_test.py
 
 # Run the full example (downloads ML models on first run)
-<<<<<<< HEAD
-uv run python examples/basic_usage_mapper.py
-uv run python examples/basic_usagesuggester.py
-=======
 
 # Run the mapper
 uv run python examples/basic_usage_mapper.py
 
 # Run the suggester
 uv run python examples/basic_usage_suggester.py
->>>>>>> cab6b7c1
 
 # Start the MCP server
 uv run edam-mcp
