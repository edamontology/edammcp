# Installation Guide

This guide covers different ways to install and set up the EDAM MCP Server.

## 🚀 Quick Installation

### Prerequisites

- **Python 3.12+**: The server requires Python 3.12 or higher
- **uv** (recommended): Fast Python package manager
- **Git**: For cloning the repository

### Option 1: Using uv (Recommended)

```bash
# Clone the repository
git clone https://github.com/your-username/edammcp.git
cd edammcp

# Install with uv
uv sync --dev

# Install in development mode
uv pip install -e .
```

### Option 2: Using pip

```bash
# Clone the repository
git clone https://github.com/your-username/edammcp.git
cd edammcp

# Create virtual environment
python -m venv venv
source venv/bin/activate  # On Windows: venv\Scripts\activate

# Install dependencies
pip install -e .
```

### Option 3: Using conda

```bash
# Clone the repository
git clone https://github.com/your-username/edammcp.git
cd edammcp

# Create conda environment
conda create -n edammcp python=3.12
conda activate edammcp

# Install dependencies
pip install -e .
```

## 🔧 Development Installation

For development work, install with all development dependencies:

```bash
# Install development dependencies
uv sync --dev

# Install in development mode
uv pip install -e .

# Verify installation
uv run python examples/simple_test.py
```

## 📦 Package Installation

### From PyPI (when available)

```bash
pip install edam-mcp-server
```

### From Source

```bash
# Clone and install
git clone https://github.com/your-username/edammcp.git
cd edammcp
pip install .
```

## 🐳 Docker Installation

### Using Docker

```bash
# Build the image
docker build -t edam-mcp-server .

# Run the container
docker run -p 8000:8000 edam-mcp-server
```

### Using Docker Compose

```yaml
# docker-compose.yml
version: "3.8"
services:
  edam-mcp:
    build: .
    ports:
      - "8000:8000"
    environment:
      - EDAM_LOG_LEVEL=INFO
    volumes:
      - ./data:/app/data
```

```bash
# Run with docker-compose
docker-compose up -d
```

## 🔍 Verification

### Test Basic Functionality

```bash
# Test basic imports and server creation
uv run python examples/simple_test.py
```

Expected output:

```
✅ Basic imports successful
✅ Server creation successful
✅ Configuration loading successful
```

### Test Full Functionality

```bash
# Test with ML models (downloads on first run)

# Run the mapper
uv run python examples/basic_usage_mapper.py

# Run the suggester
uv run python examples/basic_usage_suggester.py
```

Expected output:

```
✅ Ontology loading successful
✅ Concept mapping successful
✅ Concept suggestion successful
```

### Test MCP Server

```bash
# Start the MCP server
uv run python -m edam_mcp.main
```

## ⚙️ Configuration

### Environment Variables

Create a `.env` file in the project root:

```bash
# EDAM Ontology Configuration
EDAM_ONTOLOGY_URL=https://edamontology.org/EDAM.owl

# Matching Configuration
EDAM_SIMILARITY_THRESHOLD=0.7
EDAM_MAX_SUGGESTIONS=5

# Model Configuration
EDAM_EMBEDDING_MODEL=all-MiniLM-L6-v2

# Cache Configuration
EDAM_CACHE_TTL=3600

# Logging Configuration
EDAM_LOG_LEVEL=INFO
```

### Configuration File

You can also use a configuration file:

```python
# config.py
from edam_mcp.config import Settings

settings = Settings(
<<<<<<< HEAD
    edam_ontology_url="https://edamontology.org/EDAM.owl",
=======
    ontology_url="https://raw.githubusercontent.com/edamontology/edamontology/master/EDAM_dev.owl",
>>>>>>> dff70085
    similarity_threshold=0.7,
    max_suggestions=5,
    embedding_model="all-MiniLM-L6-v2",
    cache_ttl=3600,
    log_level="INFO"
)
```

## 🚀 First Run

### 1. Start the Server

```bash
# Basic start
uv run python -m edam_mcp.main

# With custom configuration
EDAM_LOG_LEVEL=DEBUG uv run python -m edam_mcp.main
```

### 2. Test with MCP Client

Configure your MCP client (e.g., Claude Desktop):

```json
{
  "mcpServers": {
    "edam-mcp": {
      "command": "uv",
      "args": ["run", "python", "-m", "edam_mcp.main"],
      "env": {
        "EDAM_LOG_LEVEL": "INFO"
      }
    }
  }
}
```

### 3. Test Tools

Once connected, test the available tools:

- `map_to_edam_concept`: Map descriptions to EDAM concepts
- `suggest_new_concept`: Suggest new concepts

## 🔧 Troubleshooting

### Common Issues

#### 1. Python Version Issues

```bash
# Check Python version
python --version

# Should be 3.12 or higher
# If not, install Python 3.12+
```

#### 2. Dependency Issues

```bash
# Clear and reinstall dependencies
rm -rf .venv/
uv sync --dev
uv pip install -e .
```

#### 3. ML Model Download Issues

```bash
# Clear model cache
rm -rf ~/.cache/torch/
rm -rf ~/.cache/huggingface/

# Use smaller model
export EDAM_EMBEDDING_MODEL="all-MiniLM-L6-v2"
```

#### 4. Memory Issues

```bash
# Reduce memory usage
export EDAM_MAX_SUGGESTIONS=3
export EDAM_SIMILARITY_THRESHOLD=0.8
```

#### 5. Network Issues

```bash
# Use local ontology file
export EDAM_ONTOLOGY_URL="file:///path/to/local/edam.owl"
```

### Getting Help

- **GitHub Issues**: Create an issue for bugs
- **Discussions**: Use GitHub Discussions for questions
- **Documentation**: Check the docs folder
- **Examples**: Look at the examples folder

## 📊 System Requirements

### Minimum Requirements

- **CPU**: 2 cores
- **RAM**: 2GB
- **Storage**: 1GB free space
- **Network**: Internet connection

### Recommended Requirements

- **CPU**: 4+ cores
- **RAM**: 4GB+
- **Storage**: 2GB+ free space
- **Network**: Stable internet connection

### Performance Notes

- **First Run**: ~5 seconds (ML model download)
- **Subsequent Runs**: <1 second
- **Memory Usage**: ~500MB with models loaded
- **Concurrent Requests**: Full async support

## 🔄 Updates

### Updating the Installation

```bash
# Pull latest changes
git pull origin main

# Update dependencies
uv sync --dev

# Reinstall package
uv pip install -e .
```

### Checking for Updates

```bash
# Check for outdated packages
uv pip list --outdated

# Update specific package
uv pip install --upgrade package-name
```

## 🧹 Uninstallation

### Remove Package

```bash
# Remove installed package
pip uninstall edam-mcp-server

# Or with uv
uv pip uninstall edam-mcp-server
```

### Clean Environment

```bash
# Remove virtual environment
rm -rf .venv/

# Remove cached models
rm -rf ~/.cache/torch/
rm -rf ~/.cache/huggingface/

# Remove project files
rm -rf edammcp/
```

## 📚 Next Steps

After installation:

1. **Read the [Quick Start Guide](quickstart.md)** to get running quickly
2. **Check the [Configuration Guide](configuration.md)** for advanced setup
3. **Explore [Examples](../examples/basic-usage.md)** for usage patterns
4. **Review [API Documentation](../developer/api.md)** for detailed reference
5. **Join the [Community](../contributing/development-setup.md)** for support
<|MERGE_RESOLUTION|>--- conflicted
+++ resolved
@@ -196,11 +196,7 @@
 from edam_mcp.config import Settings
 
 settings = Settings(
-<<<<<<< HEAD
-    edam_ontology_url="https://edamontology.org/EDAM.owl",
-=======
-    ontology_url="https://raw.githubusercontent.com/edamontology/edamontology/master/EDAM_dev.owl",
->>>>>>> dff70085
+    ontology_url="https://edamontology.org/EDAM.owl",
     similarity_threshold=0.7,
     max_suggestions=5,
     embedding_model="all-MiniLM-L6-v2",
